PREHOOK: query: explain
select  
    sum(ss_net_profit) as total_sum
   ,s_state
   ,s_county
   ,grouping(s_state)+grouping(s_county) as lochierarchy
   ,rank() over (
     partition by grouping(s_state)+grouping(s_county),
     case when grouping(s_county) = 0 then s_state end 
     order by sum(ss_net_profit) desc) as rank_within_parent
 from
    store_sales
   ,date_dim       d1
   ,store s
 where
    d1.d_month_seq between 1212 and 1212+11
 and d1.d_date_sk = ss_sold_date_sk
 and s_store_sk  = ss_store_sk
 and s.s_state in
             ( select s_state
               from  (select s_state as s_state,
                 rank() over ( partition by s_state order by sum(ss_net_profit) desc) as ranking
                      from   store_sales, store, date_dim
                      where  d_month_seq between 1212 and 1212+11
                 and d_date_sk = ss_sold_date_sk
                 and s_store_sk  = ss_store_sk
                      group by s_state
                     ) tmp1 
               where ranking <= 5
             )
 group by rollup(s_state,s_county)
 order by
   lochierarchy desc
  ,case when lochierarchy = 0 then s_state end
  ,rank_within_parent
 limit 100
PREHOOK: type: QUERY
POSTHOOK: query: explain
select  
    sum(ss_net_profit) as total_sum
   ,s_state
   ,s_county
   ,grouping(s_state)+grouping(s_county) as lochierarchy
   ,rank() over (
     partition by grouping(s_state)+grouping(s_county),
     case when grouping(s_county) = 0 then s_state end 
     order by sum(ss_net_profit) desc) as rank_within_parent
 from
    store_sales
   ,date_dim       d1
   ,store s
 where
    d1.d_month_seq between 1212 and 1212+11
 and d1.d_date_sk = ss_sold_date_sk
 and s_store_sk  = ss_store_sk
 and s.s_state in
             ( select s_state
               from  (select s_state as s_state,
                 rank() over ( partition by s_state order by sum(ss_net_profit) desc) as ranking
                      from   store_sales, store, date_dim
                      where  d_month_seq between 1212 and 1212+11
                 and d_date_sk = ss_sold_date_sk
                 and s_store_sk  = ss_store_sk
                      group by s_state
                     ) tmp1 
               where ranking <= 5
             )
 group by rollup(s_state,s_county)
 order by
   lochierarchy desc
  ,case when lochierarchy = 0 then s_state end
  ,rank_within_parent
 limit 100
POSTHOOK: type: QUERY
Plan optimized by CBO.

Vertex dependency in root stage
Reducer 11 <- Map 10 (SIMPLE_EDGE), Map 16 (SIMPLE_EDGE)
Reducer 12 <- Map 17 (SIMPLE_EDGE), Reducer 11 (SIMPLE_EDGE)
Reducer 13 <- Reducer 12 (SIMPLE_EDGE)
Reducer 14 <- Reducer 13 (SIMPLE_EDGE)
Reducer 15 <- Reducer 14 (SIMPLE_EDGE)
Reducer 2 <- Map 1 (SIMPLE_EDGE), Map 8 (SIMPLE_EDGE)
Reducer 3 <- Map 9 (SIMPLE_EDGE), Reducer 2 (SIMPLE_EDGE)
Reducer 4 <- Reducer 15 (SIMPLE_EDGE), Reducer 3 (SIMPLE_EDGE)
Reducer 5 <- Reducer 4 (SIMPLE_EDGE)
Reducer 6 <- Reducer 5 (SIMPLE_EDGE)
Reducer 7 <- Reducer 6 (SIMPLE_EDGE)

Stage-0
  Fetch Operator
    limit:100
    Stage-1
      Reducer 7
      File Output Operator [FS_63]
        Limit [LIM_62] (rows=100 width=88)
          Number of rows:100
          Select Operator [SEL_61] (rows=1149975358 width=88)
            Output:["_col0","_col1","_col2","_col3","_col4"]
          <-Reducer 6 [SIMPLE_EDGE]
            SHUFFLE [RS_60]
              Select Operator [SEL_58] (rows=1149975358 width=88)
                Output:["_col0","_col1","_col2","_col3","_col4"]
<<<<<<< HEAD
                PTF Operator [PTF_57] (rows=1149975358 width=88)
                  Function definitions:[{},{"name:":"windowingtablefunction","order by:":"_col4 ASC NULLS FIRST","partition by:":"_col5, CASE WHEN ((_col5 = 2)) THEN (_col0) ELSE (null) END"}]
                  Select Operator [SEL_56] (rows=1149975358 width=88)
                    Output:["_col0","_col1","_col4","_col5"]
                  <-Reducer 5 [SIMPLE_EDGE]
                    SHUFFLE [RS_55]
                      PartitionCols:_col5, CASE WHEN ((_col5 = 2)) THEN (_col0) ELSE (null) END
                      Select Operator [SEL_54] (rows=1149975358 width=88)
=======
                PTF Operator [PTF_56] (rows=1045432122 width=88)
                  Function definitions:[{},{"name:":"windowingtablefunction","order by:":"_col4 DESC NULLS LAST","partition by:":"(grouping(_col5, 1) + grouping(_col5, 0)), CASE WHEN ((UDFToInteger(grouping(_col5, 0)) = 0)) THEN (_col0) ELSE (null) END"}]
                  Select Operator [SEL_55] (rows=1045432122 width=88)
                    Output:["_col0","_col1","_col4","_col5"]
                  <-Reducer 4 [SIMPLE_EDGE]
                    SHUFFLE [RS_54]
                      PartitionCols:(grouping(_col5, 1) + grouping(_col5, 0)), CASE WHEN ((UDFToInteger(grouping(_col5, 0)) = 0)) THEN (_col0) ELSE (null) END
                      Select Operator [SEL_53] (rows=1045432122 width=88)
>>>>>>> 7946f5a1
                        Output:["_col0","_col1","_col4","_col5"]
                        Group By Operator [GBY_53] (rows=1149975358 width=88)
                          Output:["_col0","_col1","_col2","_col3"],aggregations:["sum(VALUE._col0)"],keys:KEY._col0, KEY._col1, KEY._col2
                        <-Reducer 4 [SIMPLE_EDGE]
                          SHUFFLE [RS_52]
                            PartitionCols:_col0, _col1, _col2
<<<<<<< HEAD
                            Group By Operator [GBY_51] (rows=2299950717 width=88)
                              Output:["_col0","_col1","_col2","_col3"],aggregations:["sum(_col2)"],keys:_col6, _col7, '0'
                              Select Operator [SEL_50] (rows=766650239 width=88)
                                Output:["_col6","_col7","_col2"]
                                Merge Join Operator [MERGEJOIN_91] (rows=766650239 width=88)
                                  Conds:RS_47._col7=RS_48._col0(Inner),Output:["_col2","_col6","_col7"]
                                <-Reducer 15 [SIMPLE_EDGE]
                                  SHUFFLE [RS_48]
                                    PartitionCols:_col0
                                    Group By Operator [GBY_39] (rows=58079562 width=88)
                                      Output:["_col0"],keys:KEY._col0
=======
                            Group By Operator [GBY_50] (rows=2090864244 width=88)
                              Output:["_col0","_col1","_col2","_col3"],aggregations:["sum(_col2)"],keys:_col6, _col7, 0
                              Select Operator [SEL_49] (rows=696954748 width=88)
                                Output:["_col6","_col7","_col2"]
                                Merge Join Operator [MERGEJOIN_91] (rows=696954748 width=88)
                                  Conds:RS_46._col1=RS_47._col0(Inner),Output:["_col2","_col6","_col7"]
                                <-Reducer 2 [SIMPLE_EDGE]
                                  SHUFFLE [RS_46]
                                    PartitionCols:_col1
                                    Merge Join Operator [MERGEJOIN_87] (rows=633595212 width=88)
                                      Conds:RS_43._col0=RS_44._col0(Inner),Output:["_col1","_col2"]
                                    <-Map 1 [SIMPLE_EDGE]
                                      SHUFFLE [RS_43]
                                        PartitionCols:_col0
                                        Select Operator [SEL_2] (rows=575995635 width=88)
                                          Output:["_col0","_col1","_col2"]
                                          Filter Operator [FIL_80] (rows=575995635 width=88)
                                            predicate:(ss_sold_date_sk is not null and ss_store_sk is not null)
                                            TableScan [TS_0] (rows=575995635 width=88)
                                              default@store_sales,store_sales,Tbl:COMPLETE,Col:NONE,Output:["ss_sold_date_sk","ss_store_sk","ss_net_profit"]
                                    <-Map 7 [SIMPLE_EDGE]
                                      SHUFFLE [RS_44]
                                        PartitionCols:_col0
                                        Select Operator [SEL_5] (rows=36524 width=1119)
                                          Output:["_col0"]
                                          Filter Operator [FIL_81] (rows=36524 width=1119)
                                            predicate:(d_month_seq BETWEEN 1212 AND 1223 and d_date_sk is not null)
                                            TableScan [TS_3] (rows=73049 width=1119)
                                              default@date_dim,d1,Tbl:COMPLETE,Col:NONE,Output:["d_date_sk","d_month_seq"]
                                <-Reducer 9 [SIMPLE_EDGE]
                                  SHUFFLE [RS_47]
                                    PartitionCols:_col0
                                    Merge Join Operator [MERGEJOIN_90] (rows=127775039 width=88)
                                      Conds:RS_39._col2=RS_40._col0(Left Semi),Output:["_col0","_col1","_col2"]
                                    <-Map 8 [SIMPLE_EDGE]
                                      SHUFFLE [RS_39]
                                        PartitionCols:_col2
                                        Select Operator [SEL_8] (rows=1704 width=1910)
                                          Output:["_col0","_col1","_col2"]
                                          Filter Operator [FIL_82] (rows=1704 width=1910)
                                            predicate:(s_state is not null and s_store_sk is not null)
                                            TableScan [TS_6] (rows=1704 width=1910)
                                              default@store,s,Tbl:COMPLETE,Col:NONE,Output:["s_store_sk","s_county","s_state"]
>>>>>>> 7946f5a1
                                    <-Reducer 14 [SIMPLE_EDGE]
                                      SHUFFLE [RS_38]
                                        PartitionCols:_col0
                                        Group By Operator [GBY_37] (rows=116159124 width=88)
                                          Output:["_col0"],keys:_col0
                                          Select Operator [SEL_32] (rows=116159124 width=88)
                                            Output:["_col0"]
                                            Filter Operator [FIL_83] (rows=116159124 width=88)
                                              predicate:(rank_window_0 <= 5)
                                              PTF Operator [PTF_31] (rows=348477374 width=88)
                                                Function definitions:[{},{"name:":"windowingtablefunction","order by:":"_col1 DESC NULLS LAST","partition by:":"_col0"}]
                                                Select Operator [SEL_30] (rows=348477374 width=88)
                                                  Output:["_col0","_col1"]
                                                <-Reducer 13 [SIMPLE_EDGE]
                                                  SHUFFLE [RS_29]
                                                    PartitionCols:_col0
                                                    Group By Operator [GBY_27] (rows=348477374 width=88)
                                                      Output:["_col0","_col1"],aggregations:["sum(VALUE._col0)"],keys:KEY._col0
                                                    <-Reducer 12 [SIMPLE_EDGE]
                                                      SHUFFLE [RS_26]
                                                        PartitionCols:_col0
                                                        Group By Operator [GBY_25] (rows=696954748 width=88)
                                                          Output:["_col0","_col1"],aggregations:["sum(_col2)"],keys:_col6
                                                          Select Operator [SEL_24] (rows=696954748 width=88)
                                                            Output:["_col6","_col2"]
                                                            Merge Join Operator [MERGEJOIN_90] (rows=696954748 width=88)
                                                              Conds:RS_21._col1=RS_22._col0(Inner),Output:["_col2","_col6"]
                                                            <-Map 17 [SIMPLE_EDGE]
                                                              SHUFFLE [RS_22]
                                                                PartitionCols:_col0
                                                                Select Operator [SEL_17] (rows=1704 width=1910)
                                                                  Output:["_col0","_col1"]
                                                                  Filter Operator [FIL_86] (rows=1704 width=1910)
                                                                    predicate:s_store_sk is not null
                                                                    TableScan [TS_15] (rows=1704 width=1910)
                                                                      default@store,store,Tbl:COMPLETE,Col:NONE,Output:["s_store_sk","s_state"]
                                                            <-Reducer 11 [SIMPLE_EDGE]
                                                              SHUFFLE [RS_21]
                                                                PartitionCols:_col1
                                                                Merge Join Operator [MERGEJOIN_89] (rows=633595212 width=88)
                                                                  Conds:RS_18._col0=RS_19._col0(Inner),Output:["_col1","_col2"]
                                                                <-Map 10 [SIMPLE_EDGE]
                                                                  SHUFFLE [RS_18]
                                                                    PartitionCols:_col0
                                                                    Select Operator [SEL_11] (rows=575995635 width=88)
                                                                      Output:["_col0","_col1","_col2"]
                                                                      Filter Operator [FIL_84] (rows=575995635 width=88)
                                                                        predicate:(ss_store_sk is not null and ss_sold_date_sk is not null)
                                                                        TableScan [TS_9] (rows=575995635 width=88)
                                                                          default@store_sales,store_sales,Tbl:COMPLETE,Col:NONE,Output:["ss_sold_date_sk","ss_store_sk","ss_net_profit"]
                                                                <-Map 16 [SIMPLE_EDGE]
                                                                  SHUFFLE [RS_19]
                                                                    PartitionCols:_col0
                                                                    Select Operator [SEL_14] (rows=36524 width=1119)
                                                                      Output:["_col0"]
                                                                      Filter Operator [FIL_85] (rows=36524 width=1119)
                                                                        predicate:(d_month_seq BETWEEN 1212 AND 1223 and d_date_sk is not null)
                                                                        TableScan [TS_12] (rows=73049 width=1119)
                                                                          default@date_dim,date_dim,Tbl:COMPLETE,Col:NONE,Output:["d_date_sk","d_month_seq"]
                                <-Reducer 3 [SIMPLE_EDGE]
                                  SHUFFLE [RS_47]
                                    PartitionCols:_col7
                                    Merge Join Operator [MERGEJOIN_88] (rows=696954748 width=88)
                                      Conds:RS_44._col1=RS_45._col0(Inner),Output:["_col2","_col6","_col7"]
                                    <-Map 9 [SIMPLE_EDGE]
                                      SHUFFLE [RS_45]
                                        PartitionCols:_col0
                                        Select Operator [SEL_8] (rows=1704 width=1910)
                                          Output:["_col0","_col1","_col2"]
                                          Filter Operator [FIL_82] (rows=1704 width=1910)
                                            predicate:s_store_sk is not null
                                            TableScan [TS_6] (rows=1704 width=1910)
                                              default@store,s,Tbl:COMPLETE,Col:NONE,Output:["s_store_sk","s_county","s_state"]
                                    <-Reducer 2 [SIMPLE_EDGE]
                                      SHUFFLE [RS_44]
                                        PartitionCols:_col1
                                        Merge Join Operator [MERGEJOIN_87] (rows=633595212 width=88)
                                          Conds:RS_41._col0=RS_42._col0(Inner),Output:["_col1","_col2"]
                                        <-Map 1 [SIMPLE_EDGE]
                                          SHUFFLE [RS_41]
                                            PartitionCols:_col0
                                            Select Operator [SEL_2] (rows=575995635 width=88)
                                              Output:["_col0","_col1","_col2"]
                                              Filter Operator [FIL_80] (rows=575995635 width=88)
                                                predicate:(ss_sold_date_sk is not null and ss_store_sk is not null)
                                                TableScan [TS_0] (rows=575995635 width=88)
                                                  default@store_sales,ss,Tbl:COMPLETE,Col:NONE,Output:["ss_sold_date_sk","ss_store_sk","ss_net_profit"]
                                        <-Map 8 [SIMPLE_EDGE]
                                          SHUFFLE [RS_42]
                                            PartitionCols:_col0
                                            Select Operator [SEL_5] (rows=36524 width=1119)
                                              Output:["_col0"]
                                              Filter Operator [FIL_81] (rows=36524 width=1119)
                                                predicate:(d_month_seq BETWEEN 1193 AND 1204 and d_date_sk is not null)
                                                TableScan [TS_3] (rows=73049 width=1119)
                                                  default@date_dim,d1,Tbl:COMPLETE,Col:NONE,Output:["d_date_sk","d_month_seq"]
<|MERGE_RESOLUTION|>--- conflicted
+++ resolved
@@ -101,16 +101,6 @@
             SHUFFLE [RS_60]
               Select Operator [SEL_58] (rows=1149975358 width=88)
                 Output:["_col0","_col1","_col2","_col3","_col4"]
-<<<<<<< HEAD
-                PTF Operator [PTF_57] (rows=1149975358 width=88)
-                  Function definitions:[{},{"name:":"windowingtablefunction","order by:":"_col4 ASC NULLS FIRST","partition by:":"_col5, CASE WHEN ((_col5 = 2)) THEN (_col0) ELSE (null) END"}]
-                  Select Operator [SEL_56] (rows=1149975358 width=88)
-                    Output:["_col0","_col1","_col4","_col5"]
-                  <-Reducer 5 [SIMPLE_EDGE]
-                    SHUFFLE [RS_55]
-                      PartitionCols:_col5, CASE WHEN ((_col5 = 2)) THEN (_col0) ELSE (null) END
-                      Select Operator [SEL_54] (rows=1149975358 width=88)
-=======
                 PTF Operator [PTF_56] (rows=1045432122 width=88)
                   Function definitions:[{},{"name:":"windowingtablefunction","order by:":"_col4 DESC NULLS LAST","partition by:":"(grouping(_col5, 1) + grouping(_col5, 0)), CASE WHEN ((UDFToInteger(grouping(_col5, 0)) = 0)) THEN (_col0) ELSE (null) END"}]
                   Select Operator [SEL_55] (rows=1045432122 width=88)
@@ -119,26 +109,12 @@
                     SHUFFLE [RS_54]
                       PartitionCols:(grouping(_col5, 1) + grouping(_col5, 0)), CASE WHEN ((UDFToInteger(grouping(_col5, 0)) = 0)) THEN (_col0) ELSE (null) END
                       Select Operator [SEL_53] (rows=1045432122 width=88)
->>>>>>> 7946f5a1
                         Output:["_col0","_col1","_col4","_col5"]
                         Group By Operator [GBY_53] (rows=1149975358 width=88)
                           Output:["_col0","_col1","_col2","_col3"],aggregations:["sum(VALUE._col0)"],keys:KEY._col0, KEY._col1, KEY._col2
                         <-Reducer 4 [SIMPLE_EDGE]
                           SHUFFLE [RS_52]
                             PartitionCols:_col0, _col1, _col2
-<<<<<<< HEAD
-                            Group By Operator [GBY_51] (rows=2299950717 width=88)
-                              Output:["_col0","_col1","_col2","_col3"],aggregations:["sum(_col2)"],keys:_col6, _col7, '0'
-                              Select Operator [SEL_50] (rows=766650239 width=88)
-                                Output:["_col6","_col7","_col2"]
-                                Merge Join Operator [MERGEJOIN_91] (rows=766650239 width=88)
-                                  Conds:RS_47._col7=RS_48._col0(Inner),Output:["_col2","_col6","_col7"]
-                                <-Reducer 15 [SIMPLE_EDGE]
-                                  SHUFFLE [RS_48]
-                                    PartitionCols:_col0
-                                    Group By Operator [GBY_39] (rows=58079562 width=88)
-                                      Output:["_col0"],keys:KEY._col0
-=======
                             Group By Operator [GBY_50] (rows=2090864244 width=88)
                               Output:["_col0","_col1","_col2","_col3"],aggregations:["sum(_col2)"],keys:_col6, _col7, 0
                               Select Operator [SEL_49] (rows=696954748 width=88)
@@ -182,7 +158,6 @@
                                             predicate:(s_state is not null and s_store_sk is not null)
                                             TableScan [TS_6] (rows=1704 width=1910)
                                               default@store,s,Tbl:COMPLETE,Col:NONE,Output:["s_store_sk","s_county","s_state"]
->>>>>>> 7946f5a1
                                     <-Reducer 14 [SIMPLE_EDGE]
                                       SHUFFLE [RS_38]
                                         PartitionCols:_col0
