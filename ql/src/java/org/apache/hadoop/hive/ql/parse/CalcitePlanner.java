/**
 * Licensed to the Apache Software Foundation (ASF) under one
 * or more contributor license agreements.  See the NOTICE file
 * distributed with this work for additional information
 * regarding copyright ownership.  The ASF licenses this file
 * to you under the Apache License, Version 2.0 (the
 * "License"); you may not use this file except in compliance
 * with the License.  You may obtain a copy of the License at
 *
 *     http://www.apache.org/licenses/LICENSE-2.0
 *
 * Unless required by applicable law or agreed to in writing, software
 * distributed under the License is distributed on an "AS IS" BASIS,
 * WITHOUT WARRANTIES OR CONDITIONS OF ANY KIND, either express or implied.
 * See the License for the specific language governing permissions and
 * limitations under the License.
 */
package org.apache.hadoop.hive.ql.parse;

import java.io.IOException;
import java.lang.reflect.Field;
import java.lang.reflect.InvocationTargetException;
import java.lang.reflect.UndeclaredThrowableException;
import java.math.BigDecimal;
import java.util.AbstractMap.SimpleEntry;
import java.util.ArrayList;
import java.util.ArrayDeque;
import java.util.Arrays;
import java.util.BitSet;
import java.util.Collections;
import java.util.Deque;
import java.util.EnumSet;
import java.util.HashMap;
import java.util.HashSet;
import java.util.Iterator;
import java.util.LinkedHashMap;
import java.util.LinkedList;
import java.util.List;
import java.util.Map;
import java.util.Set;
import java.util.concurrent.atomic.AtomicInteger;

import org.antlr.runtime.ClassicToken;
import org.antlr.runtime.tree.TreeVisitor;
import org.antlr.runtime.tree.TreeVisitorAction;
import org.apache.calcite.adapter.druid.DruidQuery;
import org.apache.calcite.adapter.druid.DruidRules;
import org.apache.calcite.adapter.druid.DruidSchema;
import org.apache.calcite.adapter.druid.DruidTable;
import org.apache.calcite.plan.RelOptCluster;
import org.apache.calcite.plan.RelOptPlanner;
import org.apache.calcite.plan.RelOptPlanner.Executor;
import org.apache.calcite.plan.RelOptQuery;
import org.apache.calcite.plan.RelOptRule;
import org.apache.calcite.plan.RelOptSchema;
import org.apache.calcite.plan.RelOptUtil;
import org.apache.calcite.plan.RelTraitSet;
import org.apache.calcite.plan.hep.HepMatchOrder;
import org.apache.calcite.plan.hep.HepPlanner;
import org.apache.calcite.plan.hep.HepProgram;
import org.apache.calcite.plan.hep.HepProgramBuilder;
import org.apache.calcite.rel.RelCollation;
import org.apache.calcite.rel.RelCollationImpl;
import org.apache.calcite.rel.RelCollations;
import org.apache.calcite.rel.RelFieldCollation;
import org.apache.calcite.rel.RelNode;
import org.apache.calcite.rel.core.Aggregate;
import org.apache.calcite.rel.core.AggregateCall;
import org.apache.calcite.rel.core.Filter;
import org.apache.calcite.rel.core.JoinRelType;
import org.apache.calcite.rel.core.TableScan;
import org.apache.calcite.rel.core.SetOp;
import org.apache.calcite.rel.metadata.CachingRelMetadataProvider;
import org.apache.calcite.rel.metadata.ChainedRelMetadataProvider;
import org.apache.calcite.rel.metadata.JaninoRelMetadataProvider;
import org.apache.calcite.rel.metadata.RelMetadataProvider;
import org.apache.calcite.rel.metadata.RelMetadataQuery;
import org.apache.calcite.rel.rules.FilterMergeRule;
import org.apache.calcite.rel.rules.JoinToMultiJoinRule;
import org.apache.calcite.rel.rules.LoptOptimizeJoinRule;
import org.apache.calcite.rel.rules.ProjectMergeRule;
import org.apache.calcite.rel.rules.ProjectRemoveRule;
import org.apache.calcite.rel.rules.SemiJoinFilterTransposeRule;
import org.apache.calcite.rel.rules.SemiJoinJoinTransposeRule;
import org.apache.calcite.rel.rules.SemiJoinProjectTransposeRule;
import org.apache.calcite.rel.rules.SemiJoinRule;
import org.apache.calcite.rel.rules.UnionMergeRule;
import org.apache.calcite.rel.type.RelDataType;
import org.apache.calcite.rel.type.RelDataTypeFactory;
import org.apache.calcite.rel.type.RelDataTypeField;
import org.apache.calcite.rel.type.RelDataTypeImpl;
import org.apache.calcite.rex.RexBuilder;
import org.apache.calcite.rex.RexFieldCollation;
import org.apache.calcite.rex.RexInputRef;
import org.apache.calcite.rex.RexNode;
import org.apache.calcite.rex.RexUtil;
import org.apache.calcite.rex.RexWindowBound;
import org.apache.calcite.schema.SchemaPlus;
import org.apache.calcite.sql.SqlAggFunction;
import org.apache.calcite.sql.SqlCall;
import org.apache.calcite.sql.SqlExplainLevel;
import org.apache.calcite.sql.SqlKind;
import org.apache.calcite.sql.SqlLiteral;
import org.apache.calcite.sql.SqlNode;
import org.apache.calcite.sql.SqlOperator;
import org.apache.calcite.sql.SqlWindow;
import org.apache.calcite.sql.parser.SqlParserPos;
import org.apache.calcite.sql.type.SqlTypeName;
import org.apache.calcite.tools.Frameworks;
import org.apache.calcite.util.CompositeList;
import org.apache.calcite.util.ImmutableBitSet;
import org.apache.calcite.util.ImmutableIntList;
import org.apache.calcite.util.Pair;
import org.apache.commons.lang.mutable.MutableBoolean;
import org.apache.hadoop.fs.Path;
import org.apache.hadoop.hive.conf.Constants;
import org.apache.hadoop.hive.conf.HiveConf;
import org.apache.hadoop.hive.conf.HiveConf.ConfVars;
import org.apache.hadoop.hive.conf.HiveConf.StrictChecks;
import org.apache.hadoop.hive.metastore.api.FieldSchema;
import org.apache.hadoop.hive.ql.ErrorMsg;
import org.apache.hadoop.hive.ql.QueryProperties;
import org.apache.hadoop.hive.ql.QueryState;
import org.apache.hadoop.hive.ql.exec.ColumnInfo;
import org.apache.hadoop.hive.ql.exec.FunctionInfo;
import org.apache.hadoop.hive.ql.exec.FunctionRegistry;
import org.apache.hadoop.hive.ql.exec.Operator;
import org.apache.hadoop.hive.ql.exec.OperatorFactory;
import org.apache.hadoop.hive.ql.exec.RowSchema;
import org.apache.hadoop.hive.ql.lib.Node;
import org.apache.hadoop.hive.ql.log.PerfLogger;
import org.apache.hadoop.hive.ql.metadata.HiveException;
import org.apache.hadoop.hive.ql.metadata.Table;
import org.apache.hadoop.hive.ql.metadata.VirtualColumn;
import org.apache.hadoop.hive.ql.optimizer.calcite.CalciteSemanticException;
import org.apache.hadoop.hive.ql.optimizer.calcite.CalciteSemanticException.UnsupportedFeature;
import org.apache.hadoop.hive.ql.optimizer.calcite.HiveCalciteUtil;
import org.apache.hadoop.hive.ql.optimizer.calcite.HiveDefaultRelMetadataProvider;
import org.apache.hadoop.hive.ql.optimizer.calcite.HivePlannerContext;
import org.apache.hadoop.hive.ql.optimizer.calcite.HiveRelFactories;
import org.apache.hadoop.hive.ql.optimizer.calcite.rules.HiveRelDecorrelator;
import org.apache.hadoop.hive.ql.optimizer.calcite.HiveRexExecutorImpl;
import org.apache.hadoop.hive.ql.optimizer.calcite.HiveTypeSystemImpl;
import org.apache.hadoop.hive.ql.optimizer.calcite.RelOptHiveTable;
import org.apache.hadoop.hive.ql.optimizer.calcite.TraitsUtil;
import org.apache.hadoop.hive.ql.optimizer.calcite.cost.HiveAlgorithmsConf;
import org.apache.hadoop.hive.ql.optimizer.calcite.cost.HiveVolcanoPlanner;
import org.apache.hadoop.hive.ql.optimizer.calcite.reloperators.HiveAggregate;
import org.apache.hadoop.hive.ql.optimizer.calcite.reloperators.HiveExcept;
import org.apache.hadoop.hive.ql.optimizer.calcite.reloperators.HiveFilter;
import org.apache.hadoop.hive.ql.optimizer.calcite.reloperators.HiveGroupingID;
import org.apache.hadoop.hive.ql.optimizer.calcite.reloperators.HiveIntersect;
import org.apache.hadoop.hive.ql.optimizer.calcite.reloperators.HiveJoin;
import org.apache.hadoop.hive.ql.optimizer.calcite.reloperators.HiveProject;
import org.apache.hadoop.hive.ql.optimizer.calcite.reloperators.HiveRelNode;
import org.apache.hadoop.hive.ql.optimizer.calcite.reloperators.HiveSemiJoin;
import org.apache.hadoop.hive.ql.optimizer.calcite.reloperators.HiveSortLimit;
import org.apache.hadoop.hive.ql.optimizer.calcite.reloperators.HiveTableFunctionScan;
import org.apache.hadoop.hive.ql.optimizer.calcite.reloperators.HiveTableScan;
import org.apache.hadoop.hive.ql.optimizer.calcite.reloperators.HiveUnion;
import org.apache.hadoop.hive.ql.optimizer.calcite.rules.HiveAggregateJoinTransposeRule;
import org.apache.hadoop.hive.ql.optimizer.calcite.rules.HiveAggregateProjectMergeRule;
import org.apache.hadoop.hive.ql.optimizer.calcite.rules.HiveAggregatePullUpConstantsRule;
import org.apache.hadoop.hive.ql.optimizer.calcite.rules.HiveExceptRewriteRule;
import org.apache.hadoop.hive.ql.optimizer.calcite.rules.HiveExpandDistinctAggregatesRule;
import org.apache.hadoop.hive.ql.optimizer.calcite.rules.HiveFilterAggregateTransposeRule;
import org.apache.hadoop.hive.ql.optimizer.calcite.rules.HiveFilterJoinRule;
import org.apache.hadoop.hive.ql.optimizer.calcite.rules.HiveFilterProjectTSTransposeRule;
import org.apache.hadoop.hive.ql.optimizer.calcite.rules.HiveFilterProjectTransposeRule;
import org.apache.hadoop.hive.ql.optimizer.calcite.rules.HiveFilterSetOpTransposeRule;
import org.apache.hadoop.hive.ql.optimizer.calcite.rules.HiveFilterSortTransposeRule;
import org.apache.hadoop.hive.ql.optimizer.calcite.rules.HiveInsertExchange4JoinRule;
import org.apache.hadoop.hive.ql.optimizer.calcite.rules.HiveIntersectMergeRule;
import org.apache.hadoop.hive.ql.optimizer.calcite.rules.HiveIntersectRewriteRule;
import org.apache.hadoop.hive.ql.optimizer.calcite.rules.HiveJoinAddNotNullRule;
import org.apache.hadoop.hive.ql.optimizer.calcite.rules.HiveJoinCommuteRule;
import org.apache.hadoop.hive.ql.optimizer.calcite.rules.HiveJoinProjectTransposeRule;
import org.apache.hadoop.hive.ql.optimizer.calcite.rules.HiveJoinPushTransitivePredicatesRule;
import org.apache.hadoop.hive.ql.optimizer.calcite.rules.HiveJoinToMultiJoinRule;
import org.apache.hadoop.hive.ql.optimizer.calcite.rules.HivePartitionPruneRule;
import org.apache.hadoop.hive.ql.optimizer.calcite.rules.HivePointLookupOptimizerRule;
import org.apache.hadoop.hive.ql.optimizer.calcite.rules.HivePreFilteringRule;
import org.apache.hadoop.hive.ql.optimizer.calcite.rules.HiveProjectFilterPullUpConstantsRule;
import org.apache.hadoop.hive.ql.optimizer.calcite.rules.HiveProjectMergeRule;
import org.apache.hadoop.hive.ql.optimizer.calcite.rules.HiveProjectOverIntersectRemoveRule;
import org.apache.hadoop.hive.ql.optimizer.calcite.rules.HiveProjectSortTransposeRule;
import org.apache.hadoop.hive.ql.optimizer.calcite.rules.HiveReduceExpressionsRule;
import org.apache.hadoop.hive.ql.optimizer.calcite.rules.HiveReduceExpressionsWithStatsRule;
import org.apache.hadoop.hive.ql.optimizer.calcite.rules.HiveRelFieldTrimmer;
import org.apache.hadoop.hive.ql.optimizer.calcite.rules.HiveRulesRegistry;
import org.apache.hadoop.hive.ql.optimizer.calcite.rules.HiveSemiJoinRule;
import org.apache.hadoop.hive.ql.optimizer.calcite.rules.HiveSortJoinReduceRule;
import org.apache.hadoop.hive.ql.optimizer.calcite.rules.HiveSortLimitPullUpConstantsRule;
import org.apache.hadoop.hive.ql.optimizer.calcite.rules.HiveSortMergeRule;
import org.apache.hadoop.hive.ql.optimizer.calcite.rules.HiveSortProjectTransposeRule;
import org.apache.hadoop.hive.ql.optimizer.calcite.rules.HiveSortRemoveRule;
import org.apache.hadoop.hive.ql.optimizer.calcite.rules.HiveSortUnionReduceRule;
import org.apache.hadoop.hive.ql.optimizer.calcite.rules.HiveSubQueryRemoveRule;
import org.apache.hadoop.hive.ql.optimizer.calcite.rules.HiveUnionPullUpConstantsRule;
import org.apache.hadoop.hive.ql.optimizer.calcite.rules.HiveWindowingFixRule;
import org.apache.hadoop.hive.ql.optimizer.calcite.translator.ASTConverter;
import org.apache.hadoop.hive.ql.optimizer.calcite.translator.HiveOpConverter;
import org.apache.hadoop.hive.ql.optimizer.calcite.translator.JoinCondTypeCheckProcFactory;
import org.apache.hadoop.hive.ql.optimizer.calcite.translator.JoinTypeCheckCtx;
import org.apache.hadoop.hive.ql.optimizer.calcite.translator.PlanModifierForReturnPath;
import org.apache.hadoop.hive.ql.optimizer.calcite.translator.RexNodeConverter;
import org.apache.hadoop.hive.ql.optimizer.calcite.translator.SqlFunctionConverter;
import org.apache.hadoop.hive.ql.optimizer.calcite.translator.TypeConverter;
import org.apache.hadoop.hive.ql.parse.PTFInvocationSpec.OrderExpression;
import org.apache.hadoop.hive.ql.parse.PTFInvocationSpec.OrderSpec;
import org.apache.hadoop.hive.ql.parse.PTFInvocationSpec.PartitionExpression;
import org.apache.hadoop.hive.ql.parse.PTFInvocationSpec.PartitionSpec;
import org.apache.hadoop.hive.ql.parse.QBExpr.Opcode;
import org.apache.hadoop.hive.ql.parse.QBSubQuery.SubQueryType;
import org.apache.hadoop.hive.ql.parse.QBExpr.Opcode;
import org.apache.hadoop.hive.ql.parse.WindowingSpec.BoundarySpec;
import org.apache.hadoop.hive.ql.parse.WindowingSpec.RangeBoundarySpec;
import org.apache.hadoop.hive.ql.parse.WindowingSpec.WindowExpressionSpec;
import org.apache.hadoop.hive.ql.parse.WindowingSpec.WindowFunctionSpec;
import org.apache.hadoop.hive.ql.parse.WindowingSpec.WindowSpec;
import org.apache.hadoop.hive.ql.plan.ExprNodeColumnDesc;
import org.apache.hadoop.hive.ql.plan.ExprNodeConstantDesc;
import org.apache.hadoop.hive.ql.plan.ExprNodeDesc;
import org.apache.hadoop.hive.ql.plan.ExprNodeDescUtils;
import org.apache.hadoop.hive.ql.plan.GroupByDesc;
import org.apache.hadoop.hive.ql.plan.HiveOperation;
import org.apache.hadoop.hive.ql.plan.SelectDesc;
import org.apache.hadoop.hive.ql.session.SessionState;
import org.apache.hadoop.hive.ql.udf.generic.GenericUDAFEvaluator;
import org.apache.hadoop.hive.ql.udf.generic.GenericUDAFEvaluator.Mode;
import org.apache.hadoop.hive.ql.udf.generic.GenericUDTF;
import org.apache.hadoop.hive.serde.serdeConstants;
import org.apache.hadoop.hive.serde2.objectinspector.ObjectInspector;
import org.apache.hadoop.hive.serde2.objectinspector.ObjectInspectorFactory;
import org.apache.hadoop.hive.serde2.objectinspector.StandardStructObjectInspector;
import org.apache.hadoop.hive.serde2.objectinspector.StructField;
import org.apache.hadoop.hive.serde2.objectinspector.StructObjectInspector;
import org.apache.hadoop.hive.serde2.typeinfo.ListTypeInfo;
import org.apache.hadoop.hive.serde2.typeinfo.TypeInfo;
import org.apache.hadoop.hive.serde2.typeinfo.TypeInfoFactory;
import org.apache.hadoop.hive.serde2.typeinfo.TypeInfoUtils;
import org.joda.time.Interval;

import com.google.common.base.Function;
import com.google.common.collect.ImmutableList;
import com.google.common.collect.ImmutableList.Builder;
import com.google.common.collect.ImmutableMap;
import com.google.common.collect.Lists;
import com.google.common.math.IntMath;

public class CalcitePlanner extends SemanticAnalyzer {

  private final AtomicInteger noColsMissingStats = new AtomicInteger(0);
  private SemanticException semanticException;
  private boolean runCBO = true;
  private boolean disableSemJoinReordering = true;
  private EnumSet<ExtendedCBOProfile> profilesCBO;

  public CalcitePlanner(QueryState queryState) throws SemanticException {
    super(queryState);
    if (!HiveConf.getBoolVar(conf, HiveConf.ConfVars.HIVE_CBO_ENABLED)) {
      runCBO = false;
      disableSemJoinReordering = false;
    }
  }

  public void resetCalciteConfiguration() {
    if (HiveConf.getBoolVar(conf, HiveConf.ConfVars.HIVE_CBO_ENABLED)) {
      runCBO = true;
      disableSemJoinReordering = true;
    }
  }

  @Override
  @SuppressWarnings("nls")
  public void analyzeInternal(ASTNode ast) throws SemanticException {
    if (runCBO) {
      PreCboCtx cboCtx = new PreCboCtx();
      super.analyzeInternal(ast, cboCtx);
    } else {
      super.analyzeInternal(ast);
    }
  }

  @Override
  @SuppressWarnings("rawtypes")
  Operator genOPTree(ASTNode ast, PlannerContext plannerCtx) throws SemanticException {
    Operator sinkOp = null;
    boolean skipCalcitePlan = false;

    if (!runCBO) {
      skipCalcitePlan = true;
    } else {
      PreCboCtx cboCtx = (PreCboCtx) plannerCtx;

      // Note: for now, we don't actually pass the queryForCbo to CBO, because
      // it accepts qb, not AST, and can also access all the private stuff in
      // SA. We rely on the fact that CBO ignores the unknown tokens (create
      // table, destination), so if the query is otherwise ok, it is as if we
      // did remove those and gave CBO the proper AST. That is kinda hacky.
      ASTNode queryForCbo = ast;
      if (cboCtx.type == PreCboCtx.Type.CTAS) {
        queryForCbo = cboCtx.nodeOfInterest; // nodeOfInterest is the query
      }
      runCBO = canCBOHandleAst(queryForCbo, getQB(), cboCtx);
      profilesCBO = obtainCBOProfiles(queryProperties);

      if (runCBO) {
        disableJoinMerge = true;
        boolean reAnalyzeAST = false;

        // currently semi-join optimization doesn't work with subqueries
        // so this will be turned off for if we find subqueries and will later be
        // restored to its original state
        boolean originalSemiOptVal = this.conf.getBoolVar(ConfVars.SEMIJOIN_CONVERSION);
        try {
          if (this.conf.getBoolVar(HiveConf.ConfVars.HIVE_CBO_RETPATH_HIVEOP)) {
            sinkOp = getOptimizedHiveOPDag();
            LOG.info("CBO Succeeded; optimized logical plan.");
            this.ctx.setCboInfo("Plan optimized by CBO.");
            this.ctx.setCboSucceeded(true);
          } else {
            // 1. Gen Optimized AST
            ASTNode newAST = getOptimizedAST();

            // 1.1. Fix up the query for insert/ctas
            newAST = fixUpCtasAndInsertAfterCbo(ast, newAST, cboCtx);

            // 2. Regen OP plan from optimized AST
            init(false);
            if (cboCtx.type == PreCboCtx.Type.CTAS) {
              // Redo create-table analysis, because it's not part of doPhase1.
              setAST(newAST);
              newAST = reAnalyzeCtasAfterCbo(newAST);
            }
            Phase1Ctx ctx_1 = initPhase1Ctx();
            if (!doPhase1(newAST, getQB(), ctx_1, null)) {
              throw new RuntimeException("Couldn't do phase1 on CBO optimized query plan");
            }
            // unfortunately making prunedPartitions immutable is not possible
            // here with SemiJoins not all tables are costed in CBO, so their
            // PartitionList is not evaluated until the run phase.
            getMetaData(getQB());

            disableJoinMerge = false;
            sinkOp = genPlan(getQB());
            LOG.info("CBO Succeeded; optimized logical plan.");
            this.ctx.setCboInfo("Plan optimized by CBO.");
            this.ctx.setCboSucceeded(true);
            if (LOG.isTraceEnabled()) {
              LOG.trace(newAST.dump());
            }
          }
        } catch (Exception e) {
          boolean isMissingStats = noColsMissingStats.get() > 0;
          if (isMissingStats) {
            LOG.error("CBO failed due to missing column stats (see previous errors), skipping CBO");
            this.ctx
                .setCboInfo("Plan not optimized by CBO due to missing statistics. Please check log for more details.");
          } else {
            LOG.error("CBO failed, skipping CBO. ", e);
            if (e instanceof CalciteSemanticException) {
              CalciteSemanticException calciteSemanticException = (CalciteSemanticException) e;
              UnsupportedFeature unsupportedFeature = calciteSemanticException
                  .getUnsupportedFeature();
              if (unsupportedFeature != null) {
                this.ctx.setCboInfo("Plan not optimized by CBO due to missing feature ["
                    + unsupportedFeature + "].");
              } else {
                this.ctx.setCboInfo("Plan not optimized by CBO.");
              }
            } else {
              this.ctx.setCboInfo("Plan not optimized by CBO.");
            }
          }
          if (!conf.getBoolVar(ConfVars.HIVE_IN_TEST) || isMissingStats
              || e instanceof CalciteSemanticException) {
            reAnalyzeAST = true;
          } else if (e instanceof SemanticException) {
            // although, its likely to be a valid exception, we will retry
            // with cbo off anyway.
            reAnalyzeAST = true;
          } else if (e instanceof RuntimeException) {
            throw (RuntimeException) e;
          } else {
            throw new SemanticException(e);
          }
        } finally {
          runCBO = false;
          disableJoinMerge = false;
          disableSemJoinReordering = false;
          if (reAnalyzeAST) {
            init(true);
            prunedPartitions.clear();
            // Assumption: At this point Parse Tree gen & resolution will always
            // be true (since we started out that way).
            super.genResolvedParseTree(ast, new PlannerContext());
            skipCalcitePlan = true;
          }
          // restore semi-join opt flag
          this.conf.setBoolVar(ConfVars.SEMIJOIN_CONVERSION, originalSemiOptVal);
        }
      } else {
        this.ctx.setCboInfo("Plan not optimized by CBO.");
        skipCalcitePlan = true;
      }
    }

    if (skipCalcitePlan) {
      sinkOp = super.genOPTree(ast, plannerCtx);
    }

    return sinkOp;
  }

  /**
   * Can CBO handle the given AST?
   *
   * @param ast
   *          Top level AST
   * @param qb
   *          top level QB corresponding to the AST
   * @param cboCtx
   * @param semAnalyzer
   * @return boolean
   *
   *         Assumption:<br>
   *         If top level QB is query then everything below it must also be
   *         Query.
   */
  boolean canCBOHandleAst(ASTNode ast, QB qb, PreCboCtx cboCtx) {
    int root = ast.getToken().getType();
    boolean needToLogMessage = STATIC_LOG.isInfoEnabled();
    boolean isSupportedRoot = root == HiveParser.TOK_QUERY || root == HiveParser.TOK_EXPLAIN
        || qb.isCTAS();
    boolean isSupportedType = qb.getIsQuery() || qb.isCTAS()
        || cboCtx.type == PreCboCtx.Type.INSERT;
    boolean noBadTokens = HiveCalciteUtil.validateASTForUnsupportedTokens(ast);
    boolean result = isSupportedRoot && isSupportedType && getCreateViewDesc() == null
        && noBadTokens;

    if (!result) {
      if (needToLogMessage) {
        String msg = "";
        if (!isSupportedRoot) {
          msg += "doesn't have QUERY or EXPLAIN as root and not a CTAS; ";
        }
        if (!isSupportedType) {
          msg += "is not a query, CTAS, or insert; ";
        }
        if (getCreateViewDesc() != null) {
          msg += "has create view; ";
        }
        if (!noBadTokens) {
          msg += "has unsupported tokens; ";
        }

        if (msg.isEmpty()) {
          msg += "has some unspecified limitations; ";
        }
        STATIC_LOG.info("Not invoking CBO because the statement "
            + msg.substring(0, msg.length() - 2));
      }
      return false;
    }
    // Now check QB in more detail. canHandleQbForCbo returns null if query can
    // be handled.
    String msg = CalcitePlanner.canHandleQbForCbo(queryProperties, conf, true, needToLogMessage, qb);
    if (msg == null) {
      return true;
    }
    if (needToLogMessage) {
      STATIC_LOG.info("Not invoking CBO because the statement "
          + msg.substring(0, msg.length() - 2));
    }
    return false;
  }

  /**
   * Checks whether Calcite can handle the query.
   *
   * @param queryProperties
   * @param conf
   * @param topLevelQB
   *          Does QB corresponds to top most query block?
   * @param verbose
   *          Whether return value should be verbose in case of failure.
   * @return null if the query can be handled; non-null reason string if it
   *         cannot be.
   *
   *         Assumption:<br>
   *         1. If top level QB is query then everything below it must also be
   *         Query<br>
   *         2. Nested Subquery will return false for qbToChk.getIsQuery()
   */
  static String canHandleQbForCbo(QueryProperties queryProperties, HiveConf conf,
      boolean topLevelQB, boolean verbose, QB qb) {

    if (!queryProperties.hasClusterBy() && !queryProperties.hasDistributeBy()
        && !queryProperties.hasSortBy() && !queryProperties.hasPTF() && !queryProperties.usesScript()
        && !queryProperties.hasMultiDestQuery() && !queryProperties.hasLateralViews()) {
      // Ok to run CBO.
      return null;
    }

    // Not ok to run CBO, build error message.
    String msg = "";
    if (verbose) {
      if (queryProperties.hasClusterBy())
        msg += "has cluster by; ";
      if (queryProperties.hasDistributeBy())
        msg += "has distribute by; ";
      if (queryProperties.hasSortBy())
        msg += "has sort by; ";
      if (queryProperties.hasPTF())
        msg += "has PTF; ";
      if (queryProperties.usesScript())
        msg += "uses scripts; ";
      if (queryProperties.hasMultiDestQuery())
        msg += "is a multi-destination query; ";
      if (queryProperties.hasLateralViews())
        msg += "has lateral views; ";

      if (msg.isEmpty())
        msg += "has some unspecified limitations; ";
    }
    return msg;
  }

  /* This method inserts the right profiles into profiles CBO depending
   * on the query characteristics. */
  private static EnumSet<ExtendedCBOProfile> obtainCBOProfiles(QueryProperties queryProperties) {
    EnumSet<ExtendedCBOProfile> profilesCBO = EnumSet.noneOf(ExtendedCBOProfile.class);
    // If the query contains more than one join
    if (queryProperties.getJoinCount() > 1) {
      profilesCBO.add(ExtendedCBOProfile.JOIN_REORDERING);
    }
    // If the query contains windowing processing
    if (queryProperties.hasWindowing()) {
      profilesCBO.add(ExtendedCBOProfile.WINDOWING_POSTPROCESSING);
    }
    return profilesCBO;
  }

  @Override
  boolean isCBOExecuted() {
    return runCBO;
  }

  @Override
  boolean continueJoinMerge() {
    return !(runCBO && disableSemJoinReordering);
  }

  @Override
  Table materializeCTE(String cteName, CTEClause cte) throws HiveException {

    ASTNode createTable = new ASTNode(new ClassicToken(HiveParser.TOK_CREATETABLE));

    ASTNode tableName = new ASTNode(new ClassicToken(HiveParser.TOK_TABNAME));
    tableName.addChild(new ASTNode(new ClassicToken(HiveParser.Identifier, cteName)));

    ASTNode temporary = new ASTNode(new ClassicToken(HiveParser.KW_TEMPORARY, MATERIALIZATION_MARKER));

    createTable.addChild(tableName);
    createTable.addChild(temporary);
    createTable.addChild(cte.cteNode);

    CalcitePlanner analyzer = new CalcitePlanner(queryState);
    analyzer.initCtx(ctx);
    analyzer.init(false);

    // should share cte contexts
    analyzer.aliasToCTEs.putAll(aliasToCTEs);

    HiveOperation operation = queryState.getHiveOperation();
    try {
      analyzer.analyzeInternal(createTable);
    } finally {
      queryState.setCommandType(operation);
    }

    Table table = analyzer.tableDesc.toTable(conf);
    Path location = table.getDataLocation();
    try {
      location.getFileSystem(conf).mkdirs(location);
    } catch (IOException e) {
      throw new HiveException(e);
    }
    table.setMaterializedTable(true);

    LOG.info(cteName + " will be materialized into " + location);
    cte.table = table;
    cte.source = analyzer;

    ctx.addMaterializedTable(cteName, table);
    // For CalcitePlanner, store qualified name too
    ctx.addMaterializedTable(table.getDbName() + "." + table.getTableName(), table);

    return table;
  }

  @Override
  String fixCtasColumnName(String colName) {
    if (runCBO) {
      int lastDot = colName.lastIndexOf('.');
      if (lastDot < 0)
        return colName; // alias is not fully qualified
      String nqColumnName = colName.substring(lastDot + 1);
      STATIC_LOG.debug("Replacing " + colName + " (produced by CBO) by " + nqColumnName);
      return nqColumnName;
    }

    return super.fixCtasColumnName(colName);
  }

  /**
   * The context that doPhase1 uses to populate information pertaining to CBO
   * (currently, this is used for CTAS and insert-as-select).
   */
  static class PreCboCtx extends PlannerContext {
    enum Type {
      NONE, INSERT, CTAS, UNEXPECTED
    }

    private ASTNode nodeOfInterest;
    private Type    type = Type.NONE;

    private void set(Type type, ASTNode ast) {
      if (this.type != Type.NONE) {
        STATIC_LOG.warn("Setting " + type + " when already " + this.type + "; node " + ast.dump()
            + " vs old node " + nodeOfInterest.dump());
        this.type = Type.UNEXPECTED;
        return;
      }
      this.type = type;
      this.nodeOfInterest = ast;
    }

    @Override
    void setCTASToken(ASTNode child) {
      set(PreCboCtx.Type.CTAS, child);
    }

    @Override
    void setInsertToken(ASTNode ast, boolean isTmpFileDest) {
      if (!isTmpFileDest) {
        set(PreCboCtx.Type.INSERT, ast);
      }
    }
  }

  ASTNode fixUpCtasAndInsertAfterCbo(ASTNode originalAst, ASTNode newAst, PreCboCtx cboCtx)
      throws SemanticException {
    switch (cboCtx.type) {

    case NONE:
      // nothing to do
      return newAst;

    case CTAS: {
      // Patch the optimized query back into original CTAS AST, replacing the
      // original query.
      replaceASTChild(cboCtx.nodeOfInterest, newAst);
      return originalAst;
    }

    case INSERT: {
      // We need to patch the dest back to original into new query.
      // This makes assumptions about the structure of the AST.
      ASTNode newDest = new ASTSearcher().simpleBreadthFirstSearch(newAst, HiveParser.TOK_QUERY,
          HiveParser.TOK_INSERT, HiveParser.TOK_DESTINATION);
      if (newDest == null) {
        LOG.error("Cannot find destination after CBO; new ast is " + newAst.dump());
        throw new SemanticException("Cannot find destination after CBO");
      }
      replaceASTChild(newDest, cboCtx.nodeOfInterest);
      return newAst;
    }

    default:
      throw new AssertionError("Unexpected type " + cboCtx.type);
    }
  }

  ASTNode reAnalyzeCtasAfterCbo(ASTNode newAst) throws SemanticException {
    // analyzeCreateTable uses this.ast, but doPhase1 doesn't, so only reset it
    // here.
    newAst = analyzeCreateTable(newAst, getQB(), null);
    if (newAst == null) {
      LOG.error("analyzeCreateTable failed to initialize CTAS after CBO;" + " new ast is "
          + getAST().dump());
      throw new SemanticException("analyzeCreateTable failed to initialize CTAS after CBO");
    }
    return newAst;
  }

  /**
   * Performs breadth-first search of the AST for a nested set of tokens. Tokens
   * don't have to be each others' direct children, they can be separated by
   * layers of other tokens. For each token in the list, the first one found is
   * matched and there's no backtracking; thus, if AST has multiple instances of
   * some token, of which only one matches, it is not guaranteed to be found. We
   * use this for simple things. Not thread-safe - reuses searchQueue.
   */
  static class ASTSearcher {
    private final LinkedList<ASTNode> searchQueue = new LinkedList<ASTNode>();

    public ASTNode simpleBreadthFirstSearch(ASTNode ast, int... tokens) {
      searchQueue.clear();
      searchQueue.add(ast);
      for (int i = 0; i < tokens.length; ++i) {
        boolean found = false;
        int token = tokens[i];
        while (!searchQueue.isEmpty() && !found) {
          ASTNode next = searchQueue.poll();
          found = next.getType() == token;
          if (found) {
            if (i == tokens.length - 1)
              return next;
            searchQueue.clear();
          }
          for (int j = 0; j < next.getChildCount(); ++j) {
            searchQueue.add((ASTNode) next.getChild(j));
          }
        }
        if (!found)
          return null;
      }
      return null;
    }
  }

  private static void replaceASTChild(ASTNode child, ASTNode newChild) {
    ASTNode parent = (ASTNode) child.parent;
    int childIndex = child.childIndex;
    parent.deleteChild(childIndex);
    parent.insertChild(childIndex, newChild);
  }

  /**
   * Get Optimized AST for the given QB tree in the semAnalyzer.
   *
   * @return Optimized operator tree translated in to Hive AST
   * @throws SemanticException
   */
  ASTNode getOptimizedAST() throws SemanticException {
    ASTNode optiqOptimizedAST = null;
    RelNode optimizedOptiqPlan = null;

    CalcitePlannerAction calcitePlannerAction = null;
    if (this.columnAccessInfo == null) {
      this.columnAccessInfo = new ColumnAccessInfo();
    }
    calcitePlannerAction = new CalcitePlannerAction(prunedPartitions, this.columnAccessInfo);

    try {
      optimizedOptiqPlan = Frameworks.withPlanner(calcitePlannerAction, Frameworks
          .newConfigBuilder().typeSystem(new HiveTypeSystemImpl()).build());
    } catch (Exception e) {
      rethrowCalciteException(e);
      throw new AssertionError("rethrowCalciteException didn't throw for " + e.getMessage());
    }
    optiqOptimizedAST = ASTConverter.convert(optimizedOptiqPlan, resultSchema,
            HiveConf.getBoolVar(conf, HiveConf.ConfVars.HIVE_COLUMN_ALIGNMENT));

    return optiqOptimizedAST;
  }

  /**
   * Get Optimized Hive Operator DAG for the given QB tree in the semAnalyzer.
   *
   * @return Optimized Hive operator tree
   * @throws SemanticException
   */
  Operator getOptimizedHiveOPDag() throws SemanticException {
    RelNode optimizedOptiqPlan = null;
    CalcitePlannerAction calcitePlannerAction = null;
    if (this.columnAccessInfo == null) {
      this.columnAccessInfo = new ColumnAccessInfo();
    }
    calcitePlannerAction = new CalcitePlannerAction(prunedPartitions, this.columnAccessInfo);

    try {
      optimizedOptiqPlan = Frameworks.withPlanner(calcitePlannerAction, Frameworks
          .newConfigBuilder().typeSystem(new HiveTypeSystemImpl()).build());
    } catch (Exception e) {
      rethrowCalciteException(e);
      throw new AssertionError("rethrowCalciteException didn't throw for " + e.getMessage());
    }

    RelNode modifiedOptimizedOptiqPlan = PlanModifierForReturnPath.convertOpTree(
        optimizedOptiqPlan, resultSchema, this.getQB().getTableDesc() != null);

    LOG.debug("Translating the following plan:\n" + RelOptUtil.toString(modifiedOptimizedOptiqPlan));
    Operator<?> hiveRoot = new HiveOpConverter(this, conf, unparseTranslator, topOps)
                                  .convert(modifiedOptimizedOptiqPlan);
    RowResolver hiveRootRR = genRowResolver(hiveRoot, getQB());
    opParseCtx.put(hiveRoot, new OpParseContext(hiveRootRR));
    String dest = getQB().getParseInfo().getClauseNames().iterator().next();
    if (getQB().getParseInfo().getDestSchemaForClause(dest) != null
        && this.getQB().getTableDesc() == null) {
      Operator<?> selOp = handleInsertStatement(dest, hiveRoot, hiveRootRR, getQB());
      return genFileSinkPlan(dest, getQB(), selOp);
    } else {
      return genFileSinkPlan(dest, getQB(), hiveRoot);
    }
  }

  // This function serves as the wrapper of handleInsertStatementSpec in
  // SemanticAnalyzer
  Operator<?> handleInsertStatement(String dest, Operator<?> input, RowResolver inputRR, QB qb)
      throws SemanticException {
    ArrayList<ExprNodeDesc> colList = new ArrayList<ExprNodeDesc>();
    ArrayList<ColumnInfo> columns = inputRR.getColumnInfos();
    for (int i = 0; i < columns.size(); i++) {
      ColumnInfo col = columns.get(i);
      colList.add(new ExprNodeColumnDesc(col));
    }
    ASTNode selExprList = qb.getParseInfo().getSelForClause(dest);

    RowResolver out_rwsch = handleInsertStatementSpec(colList, dest, inputRR, inputRR, qb,
        selExprList);

    ArrayList<String> columnNames = new ArrayList<String>();
    Map<String, ExprNodeDesc> colExprMap = new HashMap<String, ExprNodeDesc>();
    for (int i = 0; i < colList.size(); i++) {
      String outputCol = getColumnInternalName(i);
      colExprMap.put(outputCol, colList.get(i));
      columnNames.add(outputCol);
    }
    Operator<?> output = putOpInsertMap(OperatorFactory.getAndMakeChild(new SelectDesc(colList,
        columnNames), new RowSchema(out_rwsch.getColumnInfos()), input), out_rwsch);
    output.setColumnExprMap(colExprMap);
    return output;
  }

  /***
   * Unwraps Calcite Invocation exceptions coming meta data provider chain and
   * obtains the real cause.
   *
   * @param Exception
   */
  private void rethrowCalciteException(Exception e) throws SemanticException {
    Throwable first = (semanticException != null) ? semanticException : e, current = first, cause = current
        .getCause();
    while (cause != null) {
      Throwable causeOfCause = cause.getCause();
      if (current == first && causeOfCause == null && isUselessCause(first)) {
        // "cause" is a root cause, and "e"/"first" is a useless
        // exception it's wrapped in.
        first = cause;
        break;
      } else if (causeOfCause != null && isUselessCause(cause)
          && ExceptionHelper.resetCause(current, causeOfCause)) {
        // "cause" was a useless intermediate cause and was replace it
        // with its own cause.
        cause = causeOfCause;
        continue; // do loop once again with the new cause of "current"
      }
      current = cause;
      cause = current.getCause();
    }

    if (first instanceof RuntimeException) {
      throw (RuntimeException) first;
    } else if (first instanceof SemanticException) {
      throw (SemanticException) first;
    }
    throw new RuntimeException(first);
  }

  private static class ExceptionHelper {
    private static final Field CAUSE_FIELD = getField(Throwable.class, "cause"),
        TARGET_FIELD = getField(InvocationTargetException.class, "target"),
        MESSAGE_FIELD = getField(Throwable.class, "detailMessage");

    private static Field getField(Class<?> clazz, String name) {
      try {
        Field f = clazz.getDeclaredField(name);
        f.setAccessible(true);
        return f;
      } catch (Throwable t) {
        return null;
      }
    }

    public static boolean resetCause(Throwable target, Throwable newCause) {
      try {
        if (MESSAGE_FIELD == null)
          return false;
        Field field = (target instanceof InvocationTargetException) ? TARGET_FIELD : CAUSE_FIELD;
        if (field == null)
          return false;

        Throwable oldCause = target.getCause();
        String oldMsg = target.getMessage();
        field.set(target, newCause);
        if (oldMsg != null && oldMsg.equals(oldCause.toString())) {
          MESSAGE_FIELD.set(target, newCause == null ? null : newCause.toString());
        }
      } catch (Throwable se) {
        return false;
      }
      return true;
    }
  }

  private boolean isUselessCause(Throwable t) {
    return t instanceof RuntimeException || t instanceof InvocationTargetException
        || t instanceof UndeclaredThrowableException;
  }

  private RowResolver genRowResolver(Operator op, QB qb) {
    RowResolver rr = new RowResolver();
    String subqAlias = (qb.getAliases().size() == 1 && qb.getSubqAliases().size() == 1) ? qb
        .getAliases().get(0) : null;

    for (ColumnInfo ci : op.getSchema().getSignature()) {
      try {
        rr.putWithCheck((subqAlias != null) ? subqAlias : ci.getTabAlias(),
            ci.getAlias() != null ? ci.getAlias() : ci.getInternalName(), ci.getInternalName(),
            new ColumnInfo(ci));
      } catch (SemanticException e) {
        throw new RuntimeException(e);
      }
    }

    return rr;
  }

  private enum ExtendedCBOProfile {
    JOIN_REORDERING,
    WINDOWING_POSTPROCESSING;
  }

  /**
   * Code responsible for Calcite plan generation and optimization.
   */
  private class CalcitePlannerAction implements Frameworks.PlannerAction<RelNode> {
    private RelOptCluster                                 cluster;
    private RelOptSchema                                  relOptSchema;
    private final Map<String, PrunedPartitionList>        partitionCache;
    private final ColumnAccessInfo columnAccessInfo;
    private Map<HiveProject, Table> viewProjectToTableSchema;

    //correlated vars across subqueries within same query needs to have different ID
    // this will be used in RexNodeConverter to create cor var
    private int subqueryId;

    // TODO: Do we need to keep track of RR, ColNameToPosMap for every op or
    // just last one.
    LinkedHashMap<RelNode, RowResolver>                   relToHiveRR                   = new LinkedHashMap<RelNode, RowResolver>();
    LinkedHashMap<RelNode, ImmutableMap<String, Integer>> relToHiveColNameCalcitePosMap = new LinkedHashMap<RelNode, ImmutableMap<String, Integer>>();

    CalcitePlannerAction(Map<String, PrunedPartitionList> partitionCache, ColumnAccessInfo columnAccessInfo) {
      this.partitionCache = partitionCache;
      this.columnAccessInfo = columnAccessInfo;
    }

    @Override
    public RelNode apply(RelOptCluster cluster, RelOptSchema relOptSchema, SchemaPlus rootSchema) {
      RelNode calciteGenPlan = null;
      RelNode calcitePreCboPlan = null;
      RelNode calciteOptimizedPlan = null;
      subqueryId = -1;

      /*
       * recreate cluster, so that it picks up the additional traitDef
       */
      final Double maxSplitSize = (double) HiveConf.getLongVar(
              conf, HiveConf.ConfVars.MAPREDMAXSPLITSIZE);
      final Double maxMemory = (double) HiveConf.getLongVar(
              conf, HiveConf.ConfVars.HIVECONVERTJOINNOCONDITIONALTASKTHRESHOLD);
      HiveAlgorithmsConf algorithmsConf = new HiveAlgorithmsConf(maxSplitSize, maxMemory);
      HiveRulesRegistry registry = new HiveRulesRegistry();
      HivePlannerContext confContext = new HivePlannerContext(algorithmsConf, registry);
      RelOptPlanner planner = HiveVolcanoPlanner.createPlanner(confContext);
      final RelOptQuery query = new RelOptQuery(planner);
      final RexBuilder rexBuilder = cluster.getRexBuilder();
      cluster = query.createCluster(rexBuilder.getTypeFactory(), rexBuilder);

      this.cluster = cluster;
      this.relOptSchema = relOptSchema;

      PerfLogger perfLogger = SessionState.getPerfLogger();

      // 1. Gen Calcite Plan
      perfLogger.PerfLogBegin(this.getClass().getName(), PerfLogger.OPTIMIZER);
      try {
        calciteGenPlan = genLogicalPlan(getQB(), true, null, null);
        resultSchema = SemanticAnalyzer.convertRowSchemaToResultSetSchema(
            relToHiveRR.get(calciteGenPlan),
            HiveConf.getBoolVar(conf, HiveConf.ConfVars.HIVE_RESULTSET_USE_UNIQUE_COLUMN_NAMES));
      } catch (SemanticException e) {
        semanticException = e;
        throw new RuntimeException(e);
      }
      perfLogger.PerfLogEnd(this.getClass().getName(), PerfLogger.OPTIMIZER, "Calcite: Plan generation");

      // We need to get the ColumnAccessInfo and viewToTableSchema for views.
      HiveRelFieldTrimmer fieldTrimmer = new HiveRelFieldTrimmer(null,
          HiveRelFactories.HIVE_BUILDER.create(cluster, null), this.columnAccessInfo,
          this.viewProjectToTableSchema);
      fieldTrimmer.trim(calciteGenPlan);

      // Create and set MD provider
      HiveDefaultRelMetadataProvider mdProvider = new HiveDefaultRelMetadataProvider(conf);
      RelMetadataQuery.THREAD_PROVIDERS.set(
              JaninoRelMetadataProvider.of(mdProvider.getMetadataProvider()));

      // Create executor
      Executor executorProvider = new HiveRexExecutorImpl(cluster);

      //Remove subquery
      LOG.debug("Plan before removing subquery:\n" + RelOptUtil.toString(calciteGenPlan));
      calciteGenPlan = hepPlan(calciteGenPlan, false, mdProvider.getMetadataProvider(), null,
              HiveSubQueryRemoveRule.FILTER);
      LOG.debug("Plan just after removing subquery:\n" + RelOptUtil.toString(calciteGenPlan));

      calciteGenPlan = HiveRelDecorrelator.decorrelateQuery(calciteGenPlan);
      LOG.debug("Plan after decorrelation:\n" + RelOptUtil.toString(calciteGenPlan));

      // 2. Apply pre-join order optimizations
      calcitePreCboPlan = applyPreJoinOrderingTransforms(calciteGenPlan,
              mdProvider.getMetadataProvider(), executorProvider);

      // 3. Apply join order optimizations: reordering MST algorithm
      //    If join optimizations failed because of missing stats, we continue with
      //    the rest of optimizations
      if (profilesCBO.contains(ExtendedCBOProfile.JOIN_REORDERING)) {
        perfLogger.PerfLogBegin(this.getClass().getName(), PerfLogger.OPTIMIZER);
        try {
          List<RelMetadataProvider> list = Lists.newArrayList();
          list.add(mdProvider.getMetadataProvider());
          RelTraitSet desiredTraits = cluster
              .traitSetOf(HiveRelNode.CONVENTION, RelCollations.EMPTY);

          HepProgramBuilder hepPgmBldr = new HepProgramBuilder().addMatchOrder(HepMatchOrder.BOTTOM_UP);
          hepPgmBldr.addRuleInstance(new JoinToMultiJoinRule(HiveJoin.class));
          hepPgmBldr.addRuleInstance(new LoptOptimizeJoinRule(HiveRelFactories.HIVE_BUILDER));

          HepProgram hepPgm = hepPgmBldr.build();
          HepPlanner hepPlanner = new HepPlanner(hepPgm);

          hepPlanner.registerMetadataProviders(list);
          RelMetadataProvider chainedProvider = ChainedRelMetadataProvider.of(list);
          cluster.setMetadataProvider(new CachingRelMetadataProvider(chainedProvider, hepPlanner));

          RelNode rootRel = calcitePreCboPlan;
          hepPlanner.setRoot(rootRel);
          if (!calcitePreCboPlan.getTraitSet().equals(desiredTraits)) {
            rootRel = hepPlanner.changeTraits(calcitePreCboPlan, desiredTraits);
          }
          hepPlanner.setRoot(rootRel);

          calciteOptimizedPlan = hepPlanner.findBestExp();
        } catch (Exception e) {
          boolean isMissingStats = noColsMissingStats.get() > 0;
          if (isMissingStats) {
            LOG.warn("Missing column stats (see previous messages), skipping join reordering in CBO");
            noColsMissingStats.set(0);
            calciteOptimizedPlan = calcitePreCboPlan;
            disableSemJoinReordering = false;
          } else {
            throw e;
          }
        }
        perfLogger.PerfLogEnd(this.getClass().getName(), PerfLogger.OPTIMIZER, "Calcite: Join Reordering");
      } else {
        calciteOptimizedPlan = calcitePreCboPlan;
        disableSemJoinReordering = false;
      }

      // 4. Run other optimizations that do not need stats
      perfLogger.PerfLogBegin(this.getClass().getName(), PerfLogger.OPTIMIZER);
      calciteOptimizedPlan = hepPlan(calciteOptimizedPlan, false, mdProvider.getMetadataProvider(), null,
              HepMatchOrder.BOTTOM_UP, ProjectRemoveRule.INSTANCE, UnionMergeRule.INSTANCE,
              HiveProjectMergeRule.INSTANCE_NO_FORCE, HiveAggregateProjectMergeRule.INSTANCE,
              HiveJoinCommuteRule.INSTANCE);
      perfLogger.PerfLogEnd(this.getClass().getName(), PerfLogger.OPTIMIZER, "Calcite: Optimizations without stats");

      // 5. Run aggregate-join transpose (cost based)
      //    If it failed because of missing stats, we continue with
      //    the rest of optimizations
      if (conf.getBoolVar(ConfVars.AGGR_JOIN_TRANSPOSE)) {
        perfLogger.PerfLogBegin(this.getClass().getName(), PerfLogger.OPTIMIZER);
        try {
          HepProgramBuilder hepPgmBldr = new HepProgramBuilder().addMatchOrder(HepMatchOrder.BOTTOM_UP);
          hepPgmBldr.addRuleInstance(HiveAggregateJoinTransposeRule.INSTANCE);

          HepProgram hepPgm = hepPgmBldr.build();
          HepPlanner hepPlanner = new HepPlanner(hepPgm);

          List<RelMetadataProvider> list = Lists.newArrayList();
          list.add(mdProvider.getMetadataProvider());
          hepPlanner.registerMetadataProviders(list);
          RelMetadataProvider chainedProvider = ChainedRelMetadataProvider.of(list);
          cluster.setMetadataProvider(new CachingRelMetadataProvider(chainedProvider, hepPlanner));

          hepPlanner.setRoot(calciteOptimizedPlan);

          calciteOptimizedPlan = hepPlanner.findBestExp();
        } catch (Exception e) {
          boolean isMissingStats = noColsMissingStats.get() > 0;
          if (isMissingStats) {
            LOG.warn("Missing column stats (see previous messages), skipping aggregate-join transpose in CBO");
            noColsMissingStats.set(0);
          } else {
            throw e;
          }
        }
        perfLogger.PerfLogEnd(this.getClass().getName(), PerfLogger.OPTIMIZER, "Calcite: Aggregate join transpose");
      }

      // 6.convert Join + GBy to semijoin
      // run this rule at later stages, since many calcite rules cant deal with semijoin
      if (conf.getBoolVar(ConfVars.SEMIJOIN_CONVERSION)) {
        perfLogger.PerfLogBegin(this.getClass().getName(), PerfLogger.OPTIMIZER);
        calciteOptimizedPlan = hepPlan(calciteOptimizedPlan, false, mdProvider.getMetadataProvider(), null, HiveSemiJoinRule.INSTANCE);
        perfLogger.PerfLogEnd(this.getClass().getName(), PerfLogger.OPTIMIZER, "Calcite: Semijoin conversion");
      }


      // 7. Run rule to fix windowing issue when it is done over
      // aggregation columns (HIVE-10627)
      if (profilesCBO.contains(ExtendedCBOProfile.WINDOWING_POSTPROCESSING)) {
        perfLogger.PerfLogBegin(this.getClass().getName(), PerfLogger.OPTIMIZER);
        calciteOptimizedPlan = hepPlan(calciteOptimizedPlan, false, mdProvider.getMetadataProvider(), null,
                HepMatchOrder.BOTTOM_UP, HiveWindowingFixRule.INSTANCE);
        perfLogger.PerfLogEnd(this.getClass().getName(), PerfLogger.OPTIMIZER, "Calcite: Window fixing rule");
      }

      // 8. Apply Druid transformation rules
      perfLogger.PerfLogBegin(this.getClass().getName(), PerfLogger.OPTIMIZER);
      calciteOptimizedPlan = hepPlan(calciteOptimizedPlan, false, mdProvider.getMetadataProvider(), null,
              HepMatchOrder.BOTTOM_UP, DruidRules.FILTER, DruidRules.PROJECT_AGGREGATE,
              DruidRules.PROJECT, DruidRules.AGGREGATE, DruidRules.PROJECT_SORT,
              DruidRules.SORT, DruidRules.SORT_PROJECT);
      perfLogger.PerfLogEnd(this.getClass().getName(), PerfLogger.OPTIMIZER, "Calcite: Druid transformation rules");

      // 9. Run rules to aid in translation from Calcite tree to Hive tree
      if (HiveConf.getBoolVar(conf, ConfVars.HIVE_CBO_RETPATH_HIVEOP)) {
        perfLogger.PerfLogBegin(this.getClass().getName(), PerfLogger.OPTIMIZER);
        // 9.1. Merge join into multijoin operators (if possible)
        calciteOptimizedPlan = hepPlan(calciteOptimizedPlan, true, mdProvider.getMetadataProvider(), null,
                HepMatchOrder.BOTTOM_UP, HiveJoinProjectTransposeRule.BOTH_PROJECT_INCLUDE_OUTER,
                HiveJoinProjectTransposeRule.LEFT_PROJECT_INCLUDE_OUTER,
                HiveJoinProjectTransposeRule.RIGHT_PROJECT_INCLUDE_OUTER,
                HiveJoinToMultiJoinRule.INSTANCE, HiveProjectMergeRule.INSTANCE);
        // The previous rules can pull up projections through join operators,
        // thus we run the field trimmer again to push them back down
        fieldTrimmer = new HiveRelFieldTrimmer(null,
            HiveRelFactories.HIVE_BUILDER.create(cluster, null));
        calciteOptimizedPlan = fieldTrimmer.trim(calciteOptimizedPlan);
        calciteOptimizedPlan = hepPlan(calciteOptimizedPlan, false, mdProvider.getMetadataProvider(), null,
                HepMatchOrder.BOTTOM_UP, ProjectRemoveRule.INSTANCE,
                new ProjectMergeRule(false, HiveRelFactories.HIVE_BUILDER));
        calciteOptimizedPlan = hepPlan(calciteOptimizedPlan, true, mdProvider.getMetadataProvider(), null,
                HiveFilterProjectTSTransposeRule.INSTANCE, HiveFilterProjectTSTransposeRule.INSTANCE_DRUID,
                HiveProjectFilterPullUpConstantsRule.INSTANCE);

        // 9.2.  Introduce exchange operators below join/multijoin operators
        calciteOptimizedPlan = hepPlan(calciteOptimizedPlan, false, mdProvider.getMetadataProvider(), null,
                HepMatchOrder.BOTTOM_UP, HiveInsertExchange4JoinRule.EXCHANGE_BELOW_JOIN,
                HiveInsertExchange4JoinRule.EXCHANGE_BELOW_MULTIJOIN);
        perfLogger.PerfLogEnd(this.getClass().getName(), PerfLogger.OPTIMIZER, "Calcite: Translation from Calcite tree to Hive tree");
      }

      if (LOG.isDebugEnabled() && !conf.getBoolVar(ConfVars.HIVE_IN_TEST)) {
        LOG.debug("CBO Planning details:\n");
        LOG.debug("Original Plan:\n" + RelOptUtil.toString(calciteGenPlan));
        LOG.debug("Plan After PPD, PartPruning, ColumnPruning:\n"
            + RelOptUtil.toString(calcitePreCboPlan));
        LOG.debug("Plan After Join Reordering:\n"
            + RelOptUtil.toString(calciteOptimizedPlan, SqlExplainLevel.ALL_ATTRIBUTES));
      }

      return calciteOptimizedPlan;
    }

    /**
     * Perform all optimizations before Join Ordering.
     *
     * @param basePlan
     *          original plan
     * @param mdProvider
     *          meta data provider
     * @param executorProvider
     *          executor
     * @return
     */
    private RelNode applyPreJoinOrderingTransforms(RelNode basePlan, RelMetadataProvider mdProvider, Executor executorProvider) {
      // TODO: Decorelation of subquery should be done before attempting
      // Partition Pruning; otherwise Expression evaluation may try to execute
      // corelated sub query.

      PerfLogger perfLogger = SessionState.getPerfLogger();

      final int maxCNFNodeCount = conf.getIntVar(HiveConf.ConfVars.HIVE_CBO_CNF_NODES_LIMIT);
      final int minNumORClauses = conf.getIntVar(HiveConf.ConfVars.HIVEPOINTLOOKUPOPTIMIZERMIN);

      //0. SetOp rewrite
      perfLogger.PerfLogBegin(this.getClass().getName(), PerfLogger.OPTIMIZER);
      basePlan = hepPlan(basePlan, true, mdProvider, null, HepMatchOrder.BOTTOM_UP,
          HiveProjectOverIntersectRemoveRule.INSTANCE, HiveIntersectMergeRule.INSTANCE);
      perfLogger.PerfLogEnd(this.getClass().getName(), PerfLogger.OPTIMIZER,
          "Calcite: HiveProjectOverIntersectRemoveRule and HiveIntersectMerge rules");

      perfLogger.PerfLogBegin(this.getClass().getName(), PerfLogger.OPTIMIZER);
      basePlan = hepPlan(basePlan, false, mdProvider, null, HepMatchOrder.BOTTOM_UP,
          HiveIntersectRewriteRule.INSTANCE);
      perfLogger.PerfLogEnd(this.getClass().getName(), PerfLogger.OPTIMIZER,
          "Calcite: HiveIntersectRewrite rule");

      perfLogger.PerfLogBegin(this.getClass().getName(), PerfLogger.OPTIMIZER);
      basePlan = hepPlan(basePlan, false, mdProvider, null, HepMatchOrder.BOTTOM_UP,
          HiveExceptRewriteRule.INSTANCE);
      perfLogger.PerfLogEnd(this.getClass().getName(), PerfLogger.OPTIMIZER,
          "Calcite: HiveExceptRewrite rule");

      //1. Distinct aggregate rewrite
      // Run this optimization early, since it is expanding the operator pipeline.
      if (!conf.getVar(HiveConf.ConfVars.HIVE_EXECUTION_ENGINE).equals("mr") &&
          conf.getBoolVar(HiveConf.ConfVars.HIVEOPTIMIZEDISTINCTREWRITE)) {
        perfLogger.PerfLogBegin(this.getClass().getName(), PerfLogger.OPTIMIZER);
        // Its not clear, if this rewrite is always performant on MR, since extra map phase
        // introduced for 2nd MR job may offset gains of this multi-stage aggregation.
        // We need a cost model for MR to enable this on MR.
        basePlan = hepPlan(basePlan, true, mdProvider, null, HiveExpandDistinctAggregatesRule.INSTANCE);
        perfLogger.PerfLogEnd(this.getClass().getName(), PerfLogger.OPTIMIZER,
         "Calcite: Prejoin ordering transformation, Distinct aggregate rewrite");
      }

      // 2. Try factoring out common filter elements & separating deterministic
      // vs non-deterministic UDF. This needs to run before PPD so that PPD can
      // add on-clauses for old style Join Syntax
      // Ex: select * from R1 join R2 where ((R1.x=R2.x) and R1.y<10) or
      // ((R1.x=R2.x) and R1.z=10)) and rand(1) < 0.1
      perfLogger.PerfLogBegin(this.getClass().getName(), PerfLogger.OPTIMIZER);
      basePlan = hepPlan(basePlan, false, mdProvider, null, HepMatchOrder.ARBITRARY,
          new HivePreFilteringRule(maxCNFNodeCount));
      perfLogger.PerfLogEnd(this.getClass().getName(), PerfLogger.OPTIMIZER,
        "Calcite: Prejoin ordering transformation, factor out common filter elements and separating deterministic vs non-deterministic UDF");

      // 3. Run exhaustive PPD, add not null filters, transitive inference,
      // constant propagation, constant folding
      List<RelOptRule> rules = Lists.newArrayList();
      if (conf.getBoolVar(HiveConf.ConfVars.HIVEOPTPPD_WINDOWING)) {
        rules.add(HiveFilterProjectTransposeRule.INSTANCE_DETERMINISTIC_WINDOWING);
      } else {
        rules.add(HiveFilterProjectTransposeRule.INSTANCE_DETERMINISTIC);
      }
      rules.add(HiveFilterSetOpTransposeRule.INSTANCE);
      rules.add(HiveFilterSortTransposeRule.INSTANCE);
      rules.add(HiveFilterJoinRule.JOIN);
      rules.add(HiveFilterJoinRule.FILTER_ON_JOIN);
      rules.add(new HiveFilterAggregateTransposeRule(Filter.class, HiveRelFactories.HIVE_FILTER_FACTORY, Aggregate.class));
      rules.add(new FilterMergeRule(HiveRelFactories.HIVE_BUILDER));
      if (conf.getBoolVar(HiveConf.ConfVars.HIVE_OPTIMIZE_REDUCE_WITH_STATS)) {
        rules.add(HiveReduceExpressionsWithStatsRule.INSTANCE);
      }
      rules.add(HiveProjectFilterPullUpConstantsRule.INSTANCE);
      rules.add(HiveReduceExpressionsRule.PROJECT_INSTANCE);
      rules.add(HiveReduceExpressionsRule.FILTER_INSTANCE);
      rules.add(HiveReduceExpressionsRule.JOIN_INSTANCE);
      if (conf.getBoolVar(HiveConf.ConfVars.HIVEPOINTLOOKUPOPTIMIZER)) {
        rules.add(new HivePointLookupOptimizerRule(minNumORClauses));
      }
      rules.add(HiveJoinAddNotNullRule.INSTANCE_JOIN);
      rules.add(HiveJoinAddNotNullRule.INSTANCE_SEMIJOIN);
      rules.add(HiveJoinPushTransitivePredicatesRule.INSTANCE_JOIN);
      rules.add(HiveJoinPushTransitivePredicatesRule.INSTANCE_SEMIJOIN);
      rules.add(HiveSortMergeRule.INSTANCE);
      rules.add(HiveSortLimitPullUpConstantsRule.INSTANCE);
      rules.add(HiveUnionPullUpConstantsRule.INSTANCE);
      rules.add(HiveAggregatePullUpConstantsRule.INSTANCE);
      perfLogger.PerfLogBegin(this.getClass().getName(), PerfLogger.OPTIMIZER);
      basePlan = hepPlan(basePlan, true, mdProvider, executorProvider, HepMatchOrder.BOTTOM_UP,
              rules.toArray(new RelOptRule[rules.size()]));
      perfLogger.PerfLogEnd(this.getClass().getName(), PerfLogger.OPTIMIZER,
        "Calcite: Prejoin ordering transformation, PPD, not null predicates, transitive inference, constant folding");

      // 4. Push down limit through outer join
      // NOTE: We run this after PPD to support old style join syntax.
      // Ex: select * from R1 left outer join R2 where ((R1.x=R2.x) and R1.y<10) or
      // ((R1.x=R2.x) and R1.z=10)) and rand(1) < 0.1 order by R1.x limit 10
      if (conf.getBoolVar(HiveConf.ConfVars.HIVE_OPTIMIZE_LIMIT_TRANSPOSE)) {
        perfLogger.PerfLogBegin(this.getClass().getName(), PerfLogger.OPTIMIZER);
        // This should be a cost based decision, but till we enable the extended cost
        // model, we will use the given value for the variable
        final float reductionProportion = HiveConf.getFloatVar(conf,
            HiveConf.ConfVars.HIVE_OPTIMIZE_LIMIT_TRANSPOSE_REDUCTION_PERCENTAGE);
        final long reductionTuples = HiveConf.getLongVar(conf,
            HiveConf.ConfVars.HIVE_OPTIMIZE_LIMIT_TRANSPOSE_REDUCTION_TUPLES);
        basePlan = hepPlan(basePlan, true, mdProvider, null, HiveSortMergeRule.INSTANCE,
            HiveSortProjectTransposeRule.INSTANCE, HiveSortJoinReduceRule.INSTANCE,
            HiveSortUnionReduceRule.INSTANCE);
        basePlan = hepPlan(basePlan, true, mdProvider, null, HepMatchOrder.BOTTOM_UP,
            new HiveSortRemoveRule(reductionProportion, reductionTuples),
            HiveProjectSortTransposeRule.INSTANCE);
        perfLogger.PerfLogEnd(this.getClass().getName(), PerfLogger.OPTIMIZER,
          "Calcite: Prejoin ordering transformation, Push down limit through outer join");
      }

      // 5. Push Down Semi Joins
      perfLogger.PerfLogBegin(this.getClass().getName(), PerfLogger.OPTIMIZER);
      basePlan = hepPlan(basePlan, true, mdProvider, null, SemiJoinJoinTransposeRule.INSTANCE,
          SemiJoinFilterTransposeRule.INSTANCE, SemiJoinProjectTransposeRule.INSTANCE);
      perfLogger.PerfLogEnd(this.getClass().getName(), PerfLogger.OPTIMIZER,
        "Calcite: Prejoin ordering transformation, Push Down Semi Joins");

      // 6. Apply Partition Pruning
      perfLogger.PerfLogBegin(this.getClass().getName(), PerfLogger.OPTIMIZER);
      basePlan = hepPlan(basePlan, false, mdProvider, null, new HivePartitionPruneRule(conf));
      perfLogger.PerfLogEnd(this.getClass().getName(), PerfLogger.OPTIMIZER,
        "Calcite: Prejoin ordering transformation, Partition Pruning");

      // 7. Projection Pruning (this introduces select above TS & hence needs to be run last due to PP)
      perfLogger.PerfLogBegin(this.getClass().getName(), PerfLogger.OPTIMIZER);
      HiveRelFieldTrimmer fieldTrimmer = new HiveRelFieldTrimmer(null,
          HiveRelFactories.HIVE_BUILDER.create(cluster, null));
      basePlan = fieldTrimmer.trim(basePlan);
      perfLogger.PerfLogEnd(this.getClass().getName(), PerfLogger.OPTIMIZER,
        "Calcite: Prejoin ordering transformation, Projection Pruning");

      // 8. Merge, remove and reduce Project if possible
      perfLogger.PerfLogBegin(this.getClass().getName(), PerfLogger.OPTIMIZER);
      basePlan = hepPlan(basePlan, false, mdProvider, null,
           HiveProjectMergeRule.INSTANCE, ProjectRemoveRule.INSTANCE);
      perfLogger.PerfLogEnd(this.getClass().getName(), PerfLogger.OPTIMIZER,
        "Calcite: Prejoin ordering transformation, Merge Project-Project");

      // 9. Rerun PPD through Project as column pruning would have introduced
      // DT above scans; By pushing filter just above TS, Hive can push it into
      // storage (incase there are filters on non partition cols). This only
      // matches FIL-PROJ-TS
      perfLogger.PerfLogBegin(this.getClass().getName(), PerfLogger.OPTIMIZER);
      basePlan = hepPlan(basePlan, true, mdProvider, null,
          HiveFilterProjectTSTransposeRule.INSTANCE, HiveFilterProjectTSTransposeRule.INSTANCE_DRUID,
          HiveProjectFilterPullUpConstantsRule.INSTANCE);
      perfLogger.PerfLogEnd(this.getClass().getName(), PerfLogger.OPTIMIZER,
        "Calcite: Prejoin ordering transformation, Rerun PPD");

      return basePlan;
    }

    /**
     * Run the HEP Planner with the given rule set.
     *
     * @param basePlan
     * @param followPlanChanges
     * @param mdProvider
     * @param executorProvider
     * @param rules
     * @return optimized RelNode
     */
    private RelNode hepPlan(RelNode basePlan, boolean followPlanChanges,
        RelMetadataProvider mdProvider, Executor executorProvider, RelOptRule... rules) {
      return hepPlan(basePlan, followPlanChanges, mdProvider, executorProvider,
              HepMatchOrder.TOP_DOWN, rules);
    }

    /**
     * Run the HEP Planner with the given rule set.
     *
     * @param basePlan
     * @param followPlanChanges
     * @param mdProvider
     * @param executorProvider
     * @param order
     * @param rules
     * @return optimized RelNode
     */
    private RelNode hepPlan(RelNode basePlan, boolean followPlanChanges,
        RelMetadataProvider mdProvider, Executor executorProvider, HepMatchOrder order,
        RelOptRule... rules) {

      RelNode optimizedRelNode = basePlan;
      HepProgramBuilder programBuilder = new HepProgramBuilder();
      if (followPlanChanges) {
        programBuilder.addMatchOrder(order);
        programBuilder = programBuilder.addRuleCollection(ImmutableList.copyOf(rules));
      } else {
        // TODO: Should this be also TOP_DOWN?
        for (RelOptRule r : rules)
          programBuilder.addRuleInstance(r);
      }

      // Create planner and copy context
      HepPlanner planner = new HepPlanner(programBuilder.build(),
              basePlan.getCluster().getPlanner().getContext());

      List<RelMetadataProvider> list = Lists.newArrayList();
      list.add(mdProvider);
      planner.registerMetadataProviders(list);
      RelMetadataProvider chainedProvider = ChainedRelMetadataProvider.of(list);
      basePlan.getCluster().setMetadataProvider(
          new CachingRelMetadataProvider(chainedProvider, planner));

      if (executorProvider != null) {
        basePlan.getCluster().getPlanner().setExecutor(executorProvider);
      }

      planner.setRoot(basePlan);
      optimizedRelNode = planner.findBestExp();

      return optimizedRelNode;
    }

    @SuppressWarnings("nls")
    private RelNode genSetOpLogicalPlan(Opcode opcode, String alias, String leftalias, RelNode leftRel,
        String rightalias, RelNode rightRel) throws SemanticException {
      // 1. Get Row Resolvers, Column map for original left and right input of
      // SetOp Rel
      RowResolver leftRR = this.relToHiveRR.get(leftRel);
      RowResolver rightRR = this.relToHiveRR.get(rightRel);
      HashMap<String, ColumnInfo> leftmap = leftRR.getFieldMap(leftalias);
      HashMap<String, ColumnInfo> rightmap = rightRR.getFieldMap(rightalias);

      // 2. Validate that SetOp is feasible according to Hive (by using type
      // info from RR)
      if (leftmap.size() != rightmap.size()) {
        throw new SemanticException("Schema of both sides of union should match.");
      }

      ASTNode tabref = getQB().getAliases().isEmpty() ? null : getQB().getParseInfo()
          .getSrcForAlias(getQB().getAliases().get(0));

      // 3. construct SetOp Output RR using original left & right Input
      RowResolver setOpOutRR = new RowResolver();

      Iterator<Map.Entry<String, ColumnInfo>> lIter = leftmap.entrySet().iterator();
      Iterator<Map.Entry<String, ColumnInfo>> rIter = rightmap.entrySet().iterator();
      while (lIter.hasNext()) {
        Map.Entry<String, ColumnInfo> lEntry = lIter.next();
        Map.Entry<String, ColumnInfo> rEntry = rIter.next();
        ColumnInfo lInfo = lEntry.getValue();
        ColumnInfo rInfo = rEntry.getValue();

        String field = lEntry.getKey();
        // try widening conversion, otherwise fail union
        TypeInfo commonTypeInfo = FunctionRegistry.getCommonClassForUnionAll(lInfo.getType(),
            rInfo.getType());
        if (commonTypeInfo == null) {
          throw new SemanticException(generateErrorMessage(tabref,
              "Schema of both sides of setop should match: Column " + field
                  + " is of type " + lInfo.getType().getTypeName()
                  + " on first table and type " + rInfo.getType().getTypeName()
                  + " on second table"));
        }
        ColumnInfo setOpColInfo = new ColumnInfo(lInfo);
        setOpColInfo.setType(commonTypeInfo);
        setOpOutRR.put(alias, field, setOpColInfo);
      }

      // 4. Determine which columns requires cast on left/right input (Calcite
      // requires exact types on both sides of SetOp)
      boolean leftNeedsTypeCast = false;
      boolean rightNeedsTypeCast = false;
      List<RexNode> leftProjs = new ArrayList<RexNode>();
      List<RexNode> rightProjs = new ArrayList<RexNode>();
      List<RelDataTypeField> leftRowDT = leftRel.getRowType().getFieldList();
      List<RelDataTypeField> rightRowDT = rightRel.getRowType().getFieldList();

      RelDataType leftFieldDT;
      RelDataType rightFieldDT;
      RelDataType unionFieldDT;
      for (int i = 0; i < leftRowDT.size(); i++) {
        leftFieldDT = leftRowDT.get(i).getType();
        rightFieldDT = rightRowDT.get(i).getType();
        if (!leftFieldDT.equals(rightFieldDT)) {
          unionFieldDT = TypeConverter.convert(setOpOutRR.getColumnInfos().get(i).getType(),
              cluster.getTypeFactory());
          if (!unionFieldDT.equals(leftFieldDT)) {
            leftNeedsTypeCast = true;
          }
          leftProjs.add(cluster.getRexBuilder().ensureType(unionFieldDT,
              cluster.getRexBuilder().makeInputRef(leftFieldDT, i), true));

          if (!unionFieldDT.equals(rightFieldDT)) {
            rightNeedsTypeCast = true;
          }
          rightProjs.add(cluster.getRexBuilder().ensureType(unionFieldDT,
              cluster.getRexBuilder().makeInputRef(rightFieldDT, i), true));
        } else {
          leftProjs.add(cluster.getRexBuilder().ensureType(leftFieldDT,
              cluster.getRexBuilder().makeInputRef(leftFieldDT, i), true));
          rightProjs.add(cluster.getRexBuilder().ensureType(rightFieldDT,
              cluster.getRexBuilder().makeInputRef(rightFieldDT, i), true));
        }
      }

      // 5. Introduce Project Rel above original left/right inputs if cast is
      // needed for type parity
      RelNode setOpLeftInput = leftRel;
      RelNode setOpRightInput = rightRel;
      if (leftNeedsTypeCast) {
        setOpLeftInput = HiveProject.create(leftRel, leftProjs, leftRel.getRowType()
            .getFieldNames());
      }
      if (rightNeedsTypeCast) {
        setOpRightInput = HiveProject.create(rightRel, rightProjs, rightRel.getRowType()
            .getFieldNames());
      }

      // 6. Construct SetOp Rel
      Builder<RelNode> bldr = new ImmutableList.Builder<RelNode>();
      bldr.add(setOpLeftInput);
      bldr.add(setOpRightInput);
      SetOp setOpRel = null;
      switch (opcode) {
      case UNION:
        setOpRel = new HiveUnion(cluster, TraitsUtil.getDefaultTraitSet(cluster), bldr.build());
        break;
      case INTERSECT:
        setOpRel = new HiveIntersect(cluster, TraitsUtil.getDefaultTraitSet(cluster), bldr.build(),
            false);
        break;
      case INTERSECTALL:
        setOpRel = new HiveIntersect(cluster, TraitsUtil.getDefaultTraitSet(cluster), bldr.build(),
            true);
        break;
      case EXCEPT:
        setOpRel = new HiveExcept(cluster, TraitsUtil.getDefaultTraitSet(cluster), bldr.build(),
            false);
        break;
      case EXCEPTALL:
        setOpRel = new HiveExcept(cluster, TraitsUtil.getDefaultTraitSet(cluster), bldr.build(),
            true);
        break;
      default:
        throw new SemanticException(ErrorMsg.UNSUPPORTED_SET_OPERATOR.getMsg(opcode.toString()));
      }
      relToHiveRR.put(setOpRel, setOpOutRR);
      relToHiveColNameCalcitePosMap.put(setOpRel,
          this.buildHiveToCalciteColumnMap(setOpOutRR, setOpRel));
      return setOpRel;
    }

    private RelNode genJoinRelNode(RelNode leftRel, RelNode rightRel, JoinType hiveJoinType,
        ASTNode joinCond) throws SemanticException {

      RowResolver leftRR = this.relToHiveRR.get(leftRel);
      RowResolver rightRR = this.relToHiveRR.get(rightRel);

      // 1. Construct ExpressionNodeDesc representing Join Condition
      RexNode calciteJoinCond = null;
      if (joinCond != null) {
        JoinTypeCheckCtx jCtx = new JoinTypeCheckCtx(leftRR, rightRR, hiveJoinType);
        Map<ASTNode, ExprNodeDesc> exprNodes = JoinCondTypeCheckProcFactory.genExprNode(joinCond,
            jCtx);
        if (jCtx.getError() != null) {
          throw new SemanticException(SemanticAnalyzer.generateErrorMessage(jCtx.getErrorSrcNode(),
              jCtx.getError()));
        }
        ExprNodeDesc joinCondnExprNode = exprNodes.get(joinCond);
        List<RelNode> inputRels = new ArrayList<RelNode>();
        inputRels.add(leftRel);
        inputRels.add(rightRel);
        calciteJoinCond = RexNodeConverter.convert(cluster, joinCondnExprNode, inputRels,
            relToHiveRR, relToHiveColNameCalcitePosMap, false);
      } else {
        calciteJoinCond = cluster.getRexBuilder().makeLiteral(true);
      }

      // 2. Validate that join condition is legal (i.e no function refering to
      // both sides of join, only equi join)
      // TODO: Join filter handling (only supported for OJ by runtime or is it
      // supported for IJ as well)

      // 3. Construct Join Rel Node and RowResolver for the new Join Node
      boolean leftSemiJoin = false;
      JoinRelType calciteJoinType;
      switch (hiveJoinType) {
      case LEFTOUTER:
        calciteJoinType = JoinRelType.LEFT;
        break;
      case RIGHTOUTER:
        calciteJoinType = JoinRelType.RIGHT;
        break;
      case FULLOUTER:
        calciteJoinType = JoinRelType.FULL;
        break;
      case LEFTSEMI:
        calciteJoinType = JoinRelType.INNER;
        leftSemiJoin = true;
        break;
      case INNER:
      default:
        calciteJoinType = JoinRelType.INNER;
        break;
      }

      RelNode topRel = null;
      RowResolver topRR = null;
      if (leftSemiJoin) {
        List<RelDataTypeField> sysFieldList = new ArrayList<RelDataTypeField>();
        List<RexNode> leftJoinKeys = new ArrayList<RexNode>();
        List<RexNode> rightJoinKeys = new ArrayList<RexNode>();

        RexNode nonEquiConds = RelOptUtil.splitJoinCondition(sysFieldList, leftRel, rightRel,
            calciteJoinCond, leftJoinKeys, rightJoinKeys, null, null);

        if (!nonEquiConds.isAlwaysTrue()) {
          throw new SemanticException("Non equality condition not supported in Semi-Join"
              + nonEquiConds);
        }

        RelNode[] inputRels = new RelNode[] { leftRel, rightRel };
        final List<Integer> leftKeys = new ArrayList<Integer>();
        final List<Integer> rightKeys = new ArrayList<Integer>();
        calciteJoinCond = HiveCalciteUtil.projectNonColumnEquiConditions(
            HiveRelFactories.HIVE_PROJECT_FACTORY, inputRels, leftJoinKeys, rightJoinKeys, 0,
            leftKeys, rightKeys);
        topRel = HiveSemiJoin.getSemiJoin(cluster, cluster.traitSetOf(HiveRelNode.CONVENTION),
            inputRels[0], inputRels[1], calciteJoinCond, ImmutableIntList.copyOf(leftKeys),
            ImmutableIntList.copyOf(rightKeys));

        // Create join RR: we need to check whether we need to update left RR in case
        // previous call to projectNonColumnEquiConditions updated it
        if (inputRels[0] != leftRel) {
          RowResolver newLeftRR = new RowResolver();
          if (!RowResolver.add(newLeftRR, leftRR)) {
            LOG.warn("Duplicates detected when adding columns to RR: see previous message");
          }
          for (int i = leftRel.getRowType().getFieldCount();
                  i < inputRels[0].getRowType().getFieldCount(); i++) {
            ColumnInfo oColInfo = new ColumnInfo(
                SemanticAnalyzer.getColumnInternalName(i),
                TypeConverter.convert(inputRels[0].getRowType().getFieldList().get(i).getType()),
                null, false);
            newLeftRR.put(oColInfo.getTabAlias(), oColInfo.getInternalName(), oColInfo);
          }

          RowResolver joinRR = new RowResolver();
          if (!RowResolver.add(joinRR, newLeftRR)) {
            LOG.warn("Duplicates detected when adding columns to RR: see previous message");
          }
          relToHiveColNameCalcitePosMap.put(topRel, this.buildHiveToCalciteColumnMap(joinRR, topRel));
          relToHiveRR.put(topRel, joinRR);

          // Introduce top project operator to remove additional column(s) that have
          // been introduced
          List<RexNode> topFields = new ArrayList<RexNode>();
          List<String> topFieldNames = new ArrayList<String>();
          for (int i = 0; i < leftRel.getRowType().getFieldCount(); i++) {
            final RelDataTypeField field = leftRel.getRowType().getFieldList().get(i);
            topFields.add(leftRel.getCluster().getRexBuilder().makeInputRef(field.getType(), i));
            topFieldNames.add(field.getName());
          }
          topRel = HiveRelFactories.HIVE_PROJECT_FACTORY.createProject(topRel, topFields, topFieldNames);
        }

        topRR = new RowResolver();
        if (!RowResolver.add(topRR, leftRR)) {
          LOG.warn("Duplicates detected when adding columns to RR: see previous message");
        }
      } else {
        topRel = HiveJoin.getJoin(cluster, leftRel, rightRel, calciteJoinCond, calciteJoinType);
        topRR = RowResolver.getCombinedRR(leftRR, rightRR);
      }

      // 4. Add new rel & its RR to the maps
      relToHiveColNameCalcitePosMap.put(topRel, this.buildHiveToCalciteColumnMap(topRR, topRel));
      relToHiveRR.put(topRel, topRR);

      return topRel;
    }

    /**
     * Generate Join Logical Plan Relnode by walking through the join AST.
     *
     * @param qb
     * @param aliasToRel
     *          Alias(Table/Relation alias) to RelNode; only read and not
     *          written in to by this method
     * @return
     * @throws SemanticException
     */
    private RelNode genJoinLogicalPlan(ASTNode joinParseTree, Map<String, RelNode> aliasToRel)
        throws SemanticException {
      RelNode leftRel = null;
      RelNode rightRel = null;
      JoinType hiveJoinType = null;

      if (joinParseTree.getToken().getType() == HiveParser.TOK_UNIQUEJOIN) {
        String msg = String.format("UNIQUE JOIN is currently not supported in CBO,"
            + " turn off cbo to use UNIQUE JOIN.");
        LOG.debug(msg);
        throw new CalciteSemanticException(msg, UnsupportedFeature.Unique_join);
      }

      // 1. Determine Join Type
      // TODO: What about TOK_CROSSJOIN, TOK_MAPJOIN
      switch (joinParseTree.getToken().getType()) {
      case HiveParser.TOK_LEFTOUTERJOIN:
        hiveJoinType = JoinType.LEFTOUTER;
        break;
      case HiveParser.TOK_RIGHTOUTERJOIN:
        hiveJoinType = JoinType.RIGHTOUTER;
        break;
      case HiveParser.TOK_FULLOUTERJOIN:
        hiveJoinType = JoinType.FULLOUTER;
        break;
      case HiveParser.TOK_LEFTSEMIJOIN:
        hiveJoinType = JoinType.LEFTSEMI;
        break;
      default:
        hiveJoinType = JoinType.INNER;
        break;
      }

      // 2. Get Left Table Alias
      ASTNode left = (ASTNode) joinParseTree.getChild(0);
      if ((left.getToken().getType() == HiveParser.TOK_TABREF)
          || (left.getToken().getType() == HiveParser.TOK_SUBQUERY)
          || (left.getToken().getType() == HiveParser.TOK_PTBLFUNCTION)) {
        String tableName = SemanticAnalyzer.getUnescapedUnqualifiedTableName(
            (ASTNode) left.getChild(0)).toLowerCase();
        String leftTableAlias = left.getChildCount() == 1 ? tableName : SemanticAnalyzer
            .unescapeIdentifier(left.getChild(left.getChildCount() - 1).getText().toLowerCase());
        // ptf node form is: ^(TOK_PTBLFUNCTION $name $alias?
        // partitionTableFunctionSource partitioningSpec? expression*)
        // guranteed to have an lias here: check done in processJoin
        leftTableAlias = (left.getToken().getType() == HiveParser.TOK_PTBLFUNCTION) ? SemanticAnalyzer
            .unescapeIdentifier(left.getChild(1).getText().toLowerCase()) : leftTableAlias;
        leftRel = aliasToRel.get(leftTableAlias);
      } else if (SemanticAnalyzer.isJoinToken(left)) {
        leftRel = genJoinLogicalPlan(left, aliasToRel);
      } else {
        assert (false);
      }

      // 3. Get Right Table Alias
      ASTNode right = (ASTNode) joinParseTree.getChild(1);
      if ((right.getToken().getType() == HiveParser.TOK_TABREF)
          || (right.getToken().getType() == HiveParser.TOK_SUBQUERY)
          || (right.getToken().getType() == HiveParser.TOK_PTBLFUNCTION)) {
        String tableName = SemanticAnalyzer.getUnescapedUnqualifiedTableName(
            (ASTNode) right.getChild(0)).toLowerCase();
        String rightTableAlias = right.getChildCount() == 1 ? tableName : SemanticAnalyzer
            .unescapeIdentifier(right.getChild(right.getChildCount() - 1).getText().toLowerCase());
        // ptf node form is: ^(TOK_PTBLFUNCTION $name $alias?
        // partitionTableFunctionSource partitioningSpec? expression*)
        // guranteed to have an lias here: check done in processJoin
        rightTableAlias = (right.getToken().getType() == HiveParser.TOK_PTBLFUNCTION) ? SemanticAnalyzer
            .unescapeIdentifier(right.getChild(1).getText().toLowerCase()) : rightTableAlias;
        rightRel = aliasToRel.get(rightTableAlias);
      } else {
        assert (false);
      }

      // 4. Get Join Condn
      ASTNode joinCond = (ASTNode) joinParseTree.getChild(2);

      // 5. Create Join rel
      return genJoinRelNode(leftRel, rightRel, hiveJoinType, joinCond);
    }

    private RelNode genTableLogicalPlan(String tableAlias, QB qb) throws SemanticException {
      RowResolver rr = new RowResolver();
      RelNode tableRel = null;

      try {

        // 1. If the table has a Sample specified, bail from Calcite path.
        if (qb.getParseInfo().getTabSample(tableAlias) != null
            || getNameToSplitSampleMap().containsKey(tableAlias)) {
          String msg = String.format("Table Sample specified for %s."
              + " Currently we don't support Table Sample clauses in CBO,"
              + " turn off cbo for queries on tableSamples.", tableAlias);
          LOG.debug(msg);
          throw new CalciteSemanticException(msg, UnsupportedFeature.Table_sample_clauses);
        }

        // 2. Get Table Metadata
        Table tabMetaData = qb.getMetaData().getSrcForAlias(tableAlias);

        // 3. Get Table Logical Schema (Row Type)
        // NOTE: Table logical schema = Non Partition Cols + Partition Cols +
        // Virtual Cols

        // 3.1 Add Column info for non partion cols (Object Inspector fields)
        @SuppressWarnings("deprecation")
        StructObjectInspector rowObjectInspector = (StructObjectInspector) tabMetaData.getDeserializer()
            .getObjectInspector();
        List<? extends StructField> fields = rowObjectInspector.getAllStructFieldRefs();
        ColumnInfo colInfo;
        String colName;
        ArrayList<ColumnInfo> cInfoLst = new ArrayList<ColumnInfo>();
        for (int i = 0; i < fields.size(); i++) {
          colName = fields.get(i).getFieldName();
          colInfo = new ColumnInfo(
              fields.get(i).getFieldName(),
              TypeInfoUtils.getTypeInfoFromObjectInspector(fields.get(i).getFieldObjectInspector()),
              tableAlias, false);
          colInfo.setSkewedCol((SemanticAnalyzer.isSkewedCol(tableAlias, qb, colName)) ? true
              : false);
          rr.put(tableAlias, colName, colInfo);
          cInfoLst.add(colInfo);
        }
        // TODO: Fix this
        ArrayList<ColumnInfo> nonPartitionColumns = new ArrayList<ColumnInfo>(cInfoLst);
        ArrayList<ColumnInfo> partitionColumns = new ArrayList<ColumnInfo>();

        // 3.2 Add column info corresponding to partition columns
        for (FieldSchema part_col : tabMetaData.getPartCols()) {
          colName = part_col.getName();
          colInfo = new ColumnInfo(colName,
              TypeInfoFactory.getPrimitiveTypeInfo(part_col.getType()), tableAlias, true);
          rr.put(tableAlias, colName, colInfo);
          cInfoLst.add(colInfo);
          partitionColumns.add(colInfo);
        }

        final TableType tableType = obtainTableType(tabMetaData);

        // 3.3 Add column info corresponding to virtual columns
        List<VirtualColumn> virtualCols = new ArrayList<VirtualColumn>();
        if (tableType == TableType.NATIVE) {
          Iterator<VirtualColumn> vcs = VirtualColumn.getRegistry(conf).iterator();
          while (vcs.hasNext()) {
            VirtualColumn vc = vcs.next();
            colInfo = new ColumnInfo(vc.getName(), vc.getTypeInfo(), tableAlias, true,
                vc.getIsHidden());
            rr.put(tableAlias, vc.getName().toLowerCase(), colInfo);
            cInfoLst.add(colInfo);
            virtualCols.add(vc);
          }
        }

        // 4. Build operator
        if (tableType == TableType.DRUID) {
          // Create case sensitive columns list
          List<String> originalColumnNames =
                  ((StandardStructObjectInspector)rowObjectInspector).getOriginalColumnNames();
          List<ColumnInfo> cIList = new ArrayList<ColumnInfo>(originalColumnNames.size());
          for (int i = 0; i < rr.getColumnInfos().size(); i++) {
            cIList.add(new ColumnInfo(originalColumnNames.get(i), rr.getColumnInfos().get(i).getType(),
                    tableAlias, false));
          }
          // Build row type from field <type, name>
          RelDataType rowType = TypeConverter.getType(cluster, cIList);
          // Build RelOptAbstractTable
          String fullyQualifiedTabName = tabMetaData.getDbName();
          if (fullyQualifiedTabName != null && !fullyQualifiedTabName.isEmpty()) {
            fullyQualifiedTabName = fullyQualifiedTabName + "." + tabMetaData.getTableName();
          }
          else {
            fullyQualifiedTabName = tabMetaData.getTableName();
          }
          RelOptHiveTable optTable = new RelOptHiveTable(relOptSchema, fullyQualifiedTabName,
                  rowType, tabMetaData, nonPartitionColumns, partitionColumns, virtualCols, conf,
                  partitionCache, noColsMissingStats);
          // Build Druid query
          String address = HiveConf.getVar(conf,
                  HiveConf.ConfVars.HIVE_DRUID_BROKER_DEFAULT_ADDRESS);
          String dataSource = tabMetaData.getParameters().get(Constants.DRUID_DATA_SOURCE);
          Set<String> metrics = new HashSet<>();
          List<RelDataType> druidColTypes = new ArrayList<>();
          List<String> druidColNames = new ArrayList<>();
          for (RelDataTypeField field : rowType.getFieldList()) {
            druidColTypes.add(field.getType());
            druidColNames.add(field.getName());
            if (field.getName().equals(DruidTable.DEFAULT_TIMESTAMP_COLUMN)) {
              // timestamp
              continue;
            }
            if (field.getType().getSqlTypeName() == SqlTypeName.VARCHAR) {
              // dimension
              continue;
            }
            metrics.add(field.getName());
          }
          List<Interval> intervals = Arrays.asList(DruidTable.DEFAULT_INTERVAL);

          DruidTable druidTable = new DruidTable(new DruidSchema(address, address, false),
                  dataSource, RelDataTypeImpl.proto(rowType), metrics, DruidTable.DEFAULT_TIMESTAMP_COLUMN, intervals);
          final TableScan scan = new HiveTableScan(cluster, cluster.traitSetOf(HiveRelNode.CONVENTION),
                  optTable, null == tableAlias ? tabMetaData.getTableName() : tableAlias,
                  getAliasId(tableAlias, qb), HiveConf.getBoolVar(conf,
                      HiveConf.ConfVars.HIVE_CBO_RETPATH_HIVEOP), qb.isInsideView()
                      || qb.getAliasInsideView().contains(tableAlias.toLowerCase()));
          tableRel = DruidQuery.create(cluster, cluster.traitSetOf(HiveRelNode.CONVENTION),
              optTable, druidTable, ImmutableList.<RelNode>of(scan));
        } else {
          // Build row type from field <type, name>
          RelDataType rowType = TypeConverter.getType(cluster, rr, null);
          // Build RelOptAbstractTable
          String fullyQualifiedTabName = tabMetaData.getDbName();
          if (fullyQualifiedTabName != null && !fullyQualifiedTabName.isEmpty()) {
            fullyQualifiedTabName = fullyQualifiedTabName + "." + tabMetaData.getTableName();
          }
          else {
            fullyQualifiedTabName = tabMetaData.getTableName();
          }
          RelOptHiveTable optTable = new RelOptHiveTable(relOptSchema, fullyQualifiedTabName,
                  rowType, tabMetaData, nonPartitionColumns, partitionColumns, virtualCols, conf,
                  partitionCache, noColsMissingStats);
          // Build Hive Table Scan Rel
          tableRel = new HiveTableScan(cluster, cluster.traitSetOf(HiveRelNode.CONVENTION), optTable,
              null == tableAlias ? tabMetaData.getTableName() : tableAlias,
              getAliasId(tableAlias, qb), HiveConf.getBoolVar(conf,
                  HiveConf.ConfVars.HIVE_CBO_RETPATH_HIVEOP), qb.isInsideView()
                  || qb.getAliasInsideView().contains(tableAlias.toLowerCase()));
        }

        // 6. Add Schema(RR) to RelNode-Schema map
        ImmutableMap<String, Integer> hiveToCalciteColMap = buildHiveToCalciteColumnMap(rr,
            tableRel);
        relToHiveRR.put(tableRel, rr);
        relToHiveColNameCalcitePosMap.put(tableRel, hiveToCalciteColMap);
      } catch (Exception e) {
        if (e instanceof SemanticException) {
          throw (SemanticException) e;
        } else {
          throw (new RuntimeException(e));
        }
      }

      return tableRel;
    }

    private TableType obtainTableType(Table tabMetaData) {
      if (tabMetaData.getStorageHandler() != null &&
              tabMetaData.getStorageHandler().toString().equals(
                      Constants.DRUID_HIVE_STORAGE_HANDLER_ID)) {
        return TableType.DRUID;
      }
      return TableType.NATIVE;
    }

    private RelNode genFilterRelNode(ASTNode filterExpr, RelNode srcRel,
            ImmutableMap<String, Integer> outerNameToPosMap, RowResolver outerRR,
            boolean useCaching) throws SemanticException {
      ExprNodeDesc filterCondn = genExprNodeDesc(filterExpr, relToHiveRR.get(srcRel),
              outerRR, null, useCaching);
      if (filterCondn instanceof ExprNodeConstantDesc
          && !filterCondn.getTypeString().equals(serdeConstants.BOOLEAN_TYPE_NAME)) {
        // queries like select * from t1 where 'foo';
        // Calcite's rule PushFilterThroughProject chokes on it. Arguably, we
        // can insert a cast to
        // boolean in such cases, but since Postgres, Oracle and MS SQL server
        // fail on compile time
        // for such queries, its an arcane corner case, not worth of adding that
        // complexity.
        throw new CalciteSemanticException("Filter expression with non-boolean return type.",
            UnsupportedFeature.Filter_expression_with_non_boolean_return_type);
      }
      ImmutableMap<String, Integer> hiveColNameCalcitePosMap = this.relToHiveColNameCalcitePosMap
          .get(srcRel);
      RexNode convertedFilterExpr = new RexNodeConverter(cluster, srcRel.getRowType(),
          outerNameToPosMap, hiveColNameCalcitePosMap, relToHiveRR.get(srcRel), outerRR,
              0, true, subqueryId).convert(filterCondn);
      RexNode factoredFilterExpr = RexUtil
          .pullFactors(cluster.getRexBuilder(), convertedFilterExpr);
      RelNode filterRel = new HiveFilter(cluster, cluster.traitSetOf(HiveRelNode.CONVENTION),
          srcRel, factoredFilterExpr);
      this.relToHiveColNameCalcitePosMap.put(filterRel, hiveColNameCalcitePosMap);
      relToHiveRR.put(filterRel, relToHiveRR.get(srcRel));
      relToHiveColNameCalcitePosMap.put(filterRel, hiveColNameCalcitePosMap);

      return filterRel;
    }

    private void subqueryRestritionCheck(QB qb, ASTNode searchCond, RelNode srcRel,
                                         boolean forHavingClause, Map<String, RelNode> aliasToRel ) throws SemanticException {
        List<ASTNode> subQueriesInOriginalTree = SubQueryUtils.findSubQueries(searchCond);
        if (subQueriesInOriginalTree.size() > 0) {

        /*
         * Restriction.9.m :: disallow nested SubQuery expressions.
         */
          if (qb.getSubQueryPredicateDef() != null) {
            throw new SemanticException(ErrorMsg.UNSUPPORTED_SUBQUERY_EXPRESSION.getMsg(
                    subQueriesInOriginalTree.get(0),
                    "Nested SubQuery expressions are not supported."));
          }

        /*
         * Restriction.8.m :: We allow only 1 SubQuery expression per Query.
         */
          if (subQueriesInOriginalTree.size() > 1) {

            throw new SemanticException(ErrorMsg.UNSUPPORTED_SUBQUERY_EXPRESSION.getMsg(
                    subQueriesInOriginalTree.get(1), "Only 1 SubQuery expression is supported."));
          }

          //we do not care about the transformation or rewriting of AST
          // which following statement does
          // we only care about the restriction checks they perform.
          // We plan to get rid of these restrictions later
          int sqIdx = qb.incrNumSubQueryPredicates();
          ASTNode originalSubQueryAST = subQueriesInOriginalTree.get(0);

          ASTNode clonedSearchCond = (ASTNode) SubQueryUtils.adaptor.dupTree(searchCond);
          List<ASTNode> subQueries = SubQueryUtils.findSubQueries(clonedSearchCond);
          ASTNode subQueryAST = subQueries.get(0);
          clonedSearchCond = SubQueryUtils.rewriteParentQueryWhere(clonedSearchCond, subQueryAST);

          QBSubQuery subQuery = SubQueryUtils.buildSubQuery(qb.getId(), sqIdx, subQueryAST,
                  originalSubQueryAST, ctx);

          RowResolver inputRR = relToHiveRR.get(srcRel);

          String havingInputAlias = null;

          if (forHavingClause) {
            havingInputAlias = "gby_sq" + sqIdx;
            aliasToRel.put(havingInputAlias, srcRel);
          }

          subQuery.validateAndRewriteAST(inputRR, forHavingClause, havingInputAlias,
                  aliasToRel.keySet());

          // Missing Check: Check.5.h :: For In and Not In the SubQuery must implicitly or
          // explicitly only contain one select item.
        }
    }
    private boolean genSubQueryRelNode(QB qb, ASTNode node, RelNode srcRel, boolean forHavingClause,
                                       Map<ASTNode, RelNode> subQueryToRelNode,
                                       Map<String, RelNode> aliasToRel) throws SemanticException {

        //disallow subqueries which HIVE doesn't currently support
        subqueryRestritionCheck(qb, node, srcRel, forHavingClause, aliasToRel);
        Deque<ASTNode> stack = new ArrayDeque<ASTNode>();
        stack.push(node);

        boolean isSubQuery = false;

        while (!stack.isEmpty()) {
          ASTNode next = stack.pop();

          switch(next.getType()) {
            case HiveParser.TOK_SUBQUERY_EXPR:
              String sbQueryAlias = "sq_" + qb.incrNumSubQueryPredicates();
              QB qbSQ = new QB(qb.getId(), sbQueryAlias, true);
              Phase1Ctx ctx1 = initPhase1Ctx();
              doPhase1((ASTNode)next.getChild(1), qbSQ, ctx1, null);
              getMetaData(qbSQ);
              subqueryId++;
              RelNode subQueryRelNode = genLogicalPlan(qbSQ, false,  relToHiveColNameCalcitePosMap.get(srcRel),
                      relToHiveRR.get(srcRel));
              subQueryToRelNode.put(next, subQueryRelNode);
              isSubQuery = true;
              break;
            default:
              int childCount = next.getChildCount();
              for(int i = childCount - 1; i >= 0; i--) {
                stack.push((ASTNode) next.getChild(i));
              }
          }
      }
      return isSubQuery;
    }
    private RelNode genFilterRelNode(QB qb, ASTNode searchCond, RelNode srcRel,
        Map<String, RelNode> aliasToRel, ImmutableMap<String, Integer> outerNameToPosMap,
        RowResolver outerRR, boolean forHavingClause) throws SemanticException {

      Map<ASTNode, RelNode> subQueryToRelNode = new HashMap<>();
      boolean isSubQuery = genSubQueryRelNode(qb, searchCond, srcRel, forHavingClause,
                                                subQueryToRelNode, aliasToRel);
      if(isSubQuery) {
        ExprNodeDesc subQueryExpr = genExprNodeDesc(searchCond, relToHiveRR.get(srcRel),
                outerRR, subQueryToRelNode, forHavingClause);

        ImmutableMap<String, Integer> hiveColNameCalcitePosMap = this.relToHiveColNameCalcitePosMap
                .get(srcRel);
        RexNode convertedFilterLHS = new RexNodeConverter(cluster, srcRel.getRowType(),
                outerNameToPosMap, hiveColNameCalcitePosMap, relToHiveRR.get(srcRel),
                outerRR, 0, true, subqueryId).convert(subQueryExpr);

        RelNode filterRel = new HiveFilter(cluster, cluster.traitSetOf(HiveRelNode.CONVENTION),
                srcRel, convertedFilterLHS);

        this.relToHiveColNameCalcitePosMap.put(filterRel, this.relToHiveColNameCalcitePosMap
                .get(srcRel));
        relToHiveRR.put(filterRel, relToHiveRR.get(srcRel));

        // semi-join opt doesn't work with subqueries
        conf.setBoolVar(ConfVars.SEMIJOIN_CONVERSION, false);
        return filterRel;
      } else {
        return genFilterRelNode(searchCond, srcRel, outerNameToPosMap, outerRR, forHavingClause);
      }
    }

    private RelNode projectLeftOuterSide(RelNode srcRel, int numColumns) throws SemanticException {
      RowResolver iRR = relToHiveRR.get(srcRel);
      RowResolver oRR = new RowResolver();
      RowResolver.add(oRR, iRR, numColumns);

      List<RexNode> calciteColLst = new ArrayList<RexNode>();
      List<String> oFieldNames = new ArrayList<String>();
      RelDataType iType = srcRel.getRowType();

      for (int i = 0; i < iType.getFieldCount(); i++) {
        RelDataTypeField fType = iType.getFieldList().get(i);
        String fName = iType.getFieldNames().get(i);
        calciteColLst.add(cluster.getRexBuilder().makeInputRef(fType.getType(), i));
        oFieldNames.add(fName);
      }

      HiveRelNode selRel = HiveProject.create(srcRel, calciteColLst, oFieldNames);

      this.relToHiveColNameCalcitePosMap.put(selRel, buildHiveToCalciteColumnMap(oRR, selRel));
      this.relToHiveRR.put(selRel, oRR);
      return selRel;
    }

    private RelNode genFilterLogicalPlan(QB qb, RelNode srcRel, Map<String, RelNode> aliasToRel,
              ImmutableMap<String, Integer> outerNameToPosMap, RowResolver outerRR,
                                         boolean forHavingClause) throws SemanticException {
      RelNode filterRel = null;

      Iterator<ASTNode> whereClauseIterator = getQBParseInfo(qb).getDestToWhereExpr().values()
          .iterator();
      if (whereClauseIterator.hasNext()) {
        filterRel = genFilterRelNode(qb, (ASTNode) whereClauseIterator.next().getChild(0), srcRel,
            aliasToRel, outerNameToPosMap, outerRR, forHavingClause);
      }

      return filterRel;
    }

    /**
     * Class to store GenericUDAF related information.
     */
    private class AggInfo {
      private final List<ExprNodeDesc> m_aggParams;
      private final TypeInfo m_returnType;
      private final String m_udfName;
      private final boolean m_distinct;

      private AggInfo(List<ExprNodeDesc> aggParams, TypeInfo returnType, String udfName,
          boolean isDistinct) {
        m_aggParams = aggParams;
        m_returnType = returnType;
        m_udfName = udfName;
        m_distinct = isDistinct;
      }
    }

    private AggregateCall convertGBAgg(AggInfo agg, RelNode input, List<RexNode> gbChildProjLst,
        RexNodeConverter converter, HashMap<String, Integer> rexNodeToPosMap,
        Integer childProjLstIndx) throws SemanticException {

      // 1. Get agg fn ret type in Calcite
      RelDataType aggFnRetType = TypeConverter.convert(agg.m_returnType,
          this.cluster.getTypeFactory());

      // 2. Convert Agg Fn args and type of args to Calcite
      // TODO: Does HQL allows expressions as aggregate args or can it only be
      // projections from child?
      Integer inputIndx;
      List<Integer> argList = new ArrayList<Integer>();
      RexNode rexNd = null;
      RelDataTypeFactory dtFactory = this.cluster.getTypeFactory();
      ImmutableList.Builder<RelDataType> aggArgRelDTBldr = new ImmutableList.Builder<RelDataType>();
      for (ExprNodeDesc expr : agg.m_aggParams) {
        rexNd = converter.convert(expr);
        inputIndx = rexNodeToPosMap.get(rexNd.toString());
        if (inputIndx == null) {
          gbChildProjLst.add(rexNd);
          rexNodeToPosMap.put(rexNd.toString(), childProjLstIndx);
          inputIndx = childProjLstIndx;
          childProjLstIndx++;
        }
        argList.add(inputIndx);

        // TODO: does arg need type cast?
        aggArgRelDTBldr.add(TypeConverter.convert(expr.getTypeInfo(), dtFactory));
      }

      // 3. Get Aggregation FN from Calcite given name, ret type and input arg
      // type
      final SqlAggFunction aggregation = SqlFunctionConverter.getCalciteAggFn(agg.m_udfName, agg.m_distinct,
          aggArgRelDTBldr.build(), aggFnRetType);

      return new AggregateCall(aggregation, agg.m_distinct, argList, aggFnRetType, null);
    }

    private RelNode genGBRelNode(List<ExprNodeDesc> gbExprs, List<AggInfo> aggInfoLst,
        List<Integer> groupSets, RelNode srcRel) throws SemanticException {
      ImmutableMap<String, Integer> posMap = this.relToHiveColNameCalcitePosMap.get(srcRel);
      RexNodeConverter converter = new RexNodeConverter(this.cluster, srcRel.getRowType(), posMap,
          0, false);

      final boolean hasGroupSets = groupSets != null && !groupSets.isEmpty();
      final List<RexNode> gbChildProjLst = Lists.newArrayList();
      final HashMap<String, Integer> rexNodeToPosMap = new HashMap<String, Integer>();
      final List<Integer> groupSetPositions = Lists.newArrayList();
      Integer gbIndx = 0;
      RexNode rnd;
      for (ExprNodeDesc key : gbExprs) {
        rnd = converter.convert(key);
        gbChildProjLst.add(rnd);
        groupSetPositions.add(gbIndx);
        rexNodeToPosMap.put(rnd.toString(), gbIndx);
        gbIndx++;
      }
      final ImmutableBitSet groupSet = ImmutableBitSet.of(groupSetPositions);

      // Grouping sets: we need to transform them into ImmutableBitSet
      // objects for Calcite
      List<ImmutableBitSet> transformedGroupSets = null;
      if(hasGroupSets) {
        Set<ImmutableBitSet> setTransformedGroupSets =
                new HashSet<ImmutableBitSet>(groupSets.size());
        for(int val: groupSets) {
          setTransformedGroupSets.add(convert(val));
        }
        // Calcite expects the grouping sets sorted and without duplicates
        transformedGroupSets = new ArrayList<ImmutableBitSet>(setTransformedGroupSets);
        Collections.sort(transformedGroupSets, ImmutableBitSet.COMPARATOR);
      }

      List<AggregateCall> aggregateCalls = Lists.newArrayList();
      for (AggInfo agg : aggInfoLst) {
        aggregateCalls.add(convertGBAgg(agg, srcRel, gbChildProjLst, converter, rexNodeToPosMap,
            gbChildProjLst.size()));
      }
      if (hasGroupSets) {
        // Create GroupingID column
        AggregateCall aggCall = new AggregateCall(HiveGroupingID.INSTANCE,
                false, new ImmutableList.Builder<Integer>().build(),
                this.cluster.getTypeFactory().createSqlType(SqlTypeName.INTEGER),
                HiveGroupingID.INSTANCE.getName());
        aggregateCalls.add(aggCall);
      }

      if (gbChildProjLst.isEmpty()) {
        // This will happen for count(*), in such cases we arbitarily pick
        // first element from srcRel
        gbChildProjLst.add(this.cluster.getRexBuilder().makeInputRef(srcRel, 0));
      }
      RelNode gbInputRel = HiveProject.create(srcRel, gbChildProjLst, null);

      HiveRelNode aggregateRel = new HiveAggregate(cluster, cluster.traitSetOf(HiveRelNode.CONVENTION),
            gbInputRel, (transformedGroupSets!=null ? true:false), groupSet,
            transformedGroupSets, aggregateCalls);

      return aggregateRel;
    }

    private ImmutableBitSet convert(int value) {
      BitSet bits = new BitSet();
      int index = 0;
      while (value != 0L) {
        if (value % 2 != 0) {
          bits.set(index);
        }
        ++index;
        value = value >>> 1;
      }
      return ImmutableBitSet.FROM_BIT_SET.apply(bits);
    }

    private void addAlternateGByKeyMappings(ASTNode gByExpr, ColumnInfo colInfo,
        RowResolver gByInputRR, RowResolver gByRR) {
      if (gByExpr.getType() == HiveParser.DOT
          && gByExpr.getChild(0).getType() == HiveParser.TOK_TABLE_OR_COL) {
        String tab_alias = BaseSemanticAnalyzer.unescapeIdentifier(gByExpr.getChild(0).getChild(0)
            .getText());
        String col_alias = BaseSemanticAnalyzer.unescapeIdentifier(gByExpr.getChild(1).getText());
        gByRR.put(tab_alias, col_alias, colInfo);
      } else if (gByExpr.getType() == HiveParser.TOK_TABLE_OR_COL) {
        String col_alias = BaseSemanticAnalyzer.unescapeIdentifier(gByExpr.getChild(0).getText());
        String tab_alias = null;
        /*
         * If the input to the GBy has a tab alias for the column, then add an
         * entry based on that tab_alias. For e.g. this query: select b.x,
         * count(*) from t1 b group by x needs (tab_alias=b, col_alias=x) in the
         * GBy RR. tab_alias=b comes from looking at the RowResolver that is the
         * ancestor before any GBy/ReduceSinks added for the GBY operation.
         */
        try {
          ColumnInfo pColInfo = gByInputRR.get(tab_alias, col_alias);
          tab_alias = pColInfo == null ? null : pColInfo.getTabAlias();
        } catch (SemanticException se) {
        }
        gByRR.put(tab_alias, col_alias, colInfo);
      }
    }

    private void addToGBExpr(RowResolver groupByOutputRowResolver,
        RowResolver groupByInputRowResolver, ASTNode grpbyExpr, ExprNodeDesc grpbyExprNDesc,
        List<ExprNodeDesc> gbExprNDescLst, List<String> outputColumnNames) {
      // TODO: Should we use grpbyExprNDesc.getTypeInfo()? what if expr is
      // UDF
      int i = gbExprNDescLst.size();
      String field = SemanticAnalyzer.getColumnInternalName(i);
      outputColumnNames.add(field);
      gbExprNDescLst.add(grpbyExprNDesc);

      ColumnInfo oColInfo = new ColumnInfo(field, grpbyExprNDesc.getTypeInfo(), null, false);
      groupByOutputRowResolver.putExpression(grpbyExpr, oColInfo);

      addAlternateGByKeyMappings(grpbyExpr, oColInfo, groupByInputRowResolver,
          groupByOutputRowResolver);
    }

    private AggInfo getHiveAggInfo(ASTNode aggAst, int aggFnLstArgIndx, RowResolver inputRR)
        throws SemanticException {
      AggInfo aInfo = null;

      // 1 Convert UDAF Params to ExprNodeDesc
      ArrayList<ExprNodeDesc> aggParameters = new ArrayList<ExprNodeDesc>();
      for (int i = 1; i <= aggFnLstArgIndx; i++) {
        ASTNode paraExpr = (ASTNode) aggAst.getChild(i);
        ExprNodeDesc paraExprNode = genExprNodeDesc(paraExpr, inputRR);
        aggParameters.add(paraExprNode);
      }

      // 2. Is this distinct UDAF
      boolean isDistinct = aggAst.getType() == HiveParser.TOK_FUNCTIONDI;

      // 3. Determine type of UDAF
      TypeInfo udafRetType = null;

      // 3.1 Obtain UDAF name
      String aggName = SemanticAnalyzer.unescapeIdentifier(aggAst.getChild(0).getText());

      // 3.2 Rank functions type is 'int'/'double'
      if (FunctionRegistry.isRankingFunction(aggName)) {
        if (aggName.equalsIgnoreCase("percent_rank"))
          udafRetType = TypeInfoFactory.doubleTypeInfo;
        else
          udafRetType = TypeInfoFactory.intTypeInfo;
      } else {
        // 3.3 Try obtaining UDAF evaluators to determine the ret type
        try {
          boolean isAllColumns = aggAst.getType() == HiveParser.TOK_FUNCTIONSTAR;

          // 3.3.1 Get UDAF Evaluator
          Mode amode = SemanticAnalyzer.groupByDescModeToUDAFMode(GroupByDesc.Mode.COMPLETE,
              isDistinct);

          GenericUDAFEvaluator genericUDAFEvaluator = null;
          if (aggName.toLowerCase().equals(FunctionRegistry.LEAD_FUNC_NAME)
              || aggName.toLowerCase().equals(FunctionRegistry.LAG_FUNC_NAME)) {
            ArrayList<ObjectInspector> originalParameterTypeInfos = SemanticAnalyzer
                .getWritableObjectInspector(aggParameters);
            genericUDAFEvaluator = FunctionRegistry.getGenericWindowingEvaluator(aggName,
                originalParameterTypeInfos, isDistinct, isAllColumns);
            GenericUDAFInfo udaf = SemanticAnalyzer.getGenericUDAFInfo(genericUDAFEvaluator, amode,
                aggParameters);
            udafRetType = ((ListTypeInfo) udaf.returnType).getListElementTypeInfo();
          } else {
            genericUDAFEvaluator = SemanticAnalyzer.getGenericUDAFEvaluator(aggName, aggParameters,
                aggAst, isDistinct, isAllColumns);
            assert (genericUDAFEvaluator != null);

            // 3.3.2 Get UDAF Info using UDAF Evaluator
            GenericUDAFInfo udaf = SemanticAnalyzer.getGenericUDAFInfo(genericUDAFEvaluator, amode,
                aggParameters);
            if (FunctionRegistry.pivotResult(aggName)) {
              udafRetType = ((ListTypeInfo)udaf.returnType).getListElementTypeInfo();
            } else {
              udafRetType = udaf.returnType;
            }
          }
        } catch (Exception e) {
          LOG.debug("CBO: Couldn't Obtain UDAF evaluators for " + aggName
              + ", trying to translate to GenericUDF");
        }

        // 3.4 Try GenericUDF translation
        if (udafRetType == null) {
          TypeCheckCtx tcCtx = new TypeCheckCtx(inputRR);
          // We allow stateful functions in the SELECT list (but nowhere else)
          tcCtx.setAllowStatefulFunctions(true);
          tcCtx.setAllowDistinctFunctions(false);
          ExprNodeDesc exp = genExprNodeDesc((ASTNode) aggAst.getChild(0), inputRR, tcCtx);
          udafRetType = exp.getTypeInfo();
        }
      }

      // 4. Construct AggInfo
      aInfo = new AggInfo(aggParameters, udafRetType, aggName, isDistinct);

      return aInfo;
    }

    /**
     * Generate GB plan.
     *
     * @param qb
     * @param srcRel
     * @return TODO: 1. Grouping Sets (roll up..)
     * @throws SemanticException
     */
    private RelNode genGBLogicalPlan(QB qb, RelNode srcRel) throws SemanticException {
      RelNode gbRel = null;
      QBParseInfo qbp = getQBParseInfo(qb);

      // 1. Gather GB Expressions (AST) (GB + Aggregations)
      // NOTE: Multi Insert is not supported
      String detsClauseName = qbp.getClauseNames().iterator().next();
      // Check and transform group by *. This will only happen for select distinct *.
      // Here the "genSelectPlan" is being leveraged.
      // The main benefits are (1) remove virtual columns that should
      // not be included in the group by; (2) add the fully qualified column names to unParseTranslator
      // so that view is supported. The drawback is that an additional SEL op is added. If it is
      // not necessary, it will be removed by NonBlockingOpDeDupProc Optimizer because it will match
      // SEL%SEL% rule.
      ASTNode selExprList = qb.getParseInfo().getSelForClause(detsClauseName);
      if (selExprList.getToken().getType() == HiveParser.TOK_SELECTDI
          && selExprList.getChildCount() == 1 && selExprList.getChild(0).getChildCount() == 1) {
        ASTNode node = (ASTNode) selExprList.getChild(0).getChild(0);
        if (node.getToken().getType() == HiveParser.TOK_ALLCOLREF) {
          srcRel = genSelectLogicalPlan(qb, srcRel, srcRel);
          RowResolver rr = this.relToHiveRR.get(srcRel);
          qbp.setSelExprForClause(detsClauseName, SemanticAnalyzer.genSelectDIAST(rr));
        }
      }

      List<ASTNode> grpByAstExprs = getGroupByForClause(qbp, detsClauseName);
      HashMap<String, ASTNode> aggregationTrees = qbp.getAggregationExprsForClause(detsClauseName);
      boolean hasGrpByAstExprs = (grpByAstExprs != null && !grpByAstExprs.isEmpty()) ? true : false;
      boolean hasAggregationTrees = (aggregationTrees != null && !aggregationTrees.isEmpty()) ? true
          : false;

      final boolean cubeRollupGrpSetPresent = (!qbp.getDestRollups().isEmpty()
          || !qbp.getDestGroupingSets().isEmpty() || !qbp.getDestCubes().isEmpty());

      // 2. Sanity check
      if (conf.getBoolVar(HiveConf.ConfVars.HIVEGROUPBYSKEW)
          && qbp.getDistinctFuncExprsForClause(detsClauseName).size() > 1) {
        throw new SemanticException(ErrorMsg.UNSUPPORTED_MULTIPLE_DISTINCTS.getMsg());
      }
      if (cubeRollupGrpSetPresent) {
        if (!HiveConf.getBoolVar(conf, HiveConf.ConfVars.HIVEMAPSIDEAGGREGATE)) {
          throw new SemanticException(ErrorMsg.HIVE_GROUPING_SETS_AGGR_NOMAPAGGR.getMsg());
        }

        if (conf.getBoolVar(HiveConf.ConfVars.HIVEGROUPBYSKEW)) {
          checkExpressionsForGroupingSet(grpByAstExprs, qb.getParseInfo()
              .getDistinctFuncExprsForClause(detsClauseName), aggregationTrees,
              this.relToHiveRR.get(srcRel));

          if (qbp.getDestGroupingSets().size() > conf
              .getIntVar(HiveConf.ConfVars.HIVE_NEW_JOB_GROUPING_SET_CARDINALITY)) {
            String errorMsg = "The number of rows per input row due to grouping sets is "
                + qbp.getDestGroupingSets().size();
            throw new SemanticException(
                ErrorMsg.HIVE_GROUPING_SETS_THRESHOLD_NOT_ALLOWED_WITH_SKEW.getMsg(errorMsg));
          }
        }
      }


      if (hasGrpByAstExprs || hasAggregationTrees) {
        ArrayList<ExprNodeDesc> gbExprNDescLst = new ArrayList<ExprNodeDesc>();
        ArrayList<String> outputColumnNames = new ArrayList<String>();

        // 3. Input, Output Row Resolvers
        RowResolver groupByInputRowResolver = this.relToHiveRR.get(srcRel);
        RowResolver groupByOutputRowResolver = new RowResolver();
        groupByOutputRowResolver.setIsExprResolver(true);

        if (hasGrpByAstExprs) {
          // 4. Construct GB Keys (ExprNode)
          for (int i = 0; i < grpByAstExprs.size(); ++i) {
            ASTNode grpbyExpr = grpByAstExprs.get(i);
            Map<ASTNode, ExprNodeDesc> astToExprNDescMap = TypeCheckProcFactory.genExprNode(
                grpbyExpr, new TypeCheckCtx(groupByInputRowResolver));
            ExprNodeDesc grpbyExprNDesc = astToExprNDescMap.get(grpbyExpr);
            if (grpbyExprNDesc == null)
              throw new CalciteSemanticException("Invalid Column Reference: " + grpbyExpr.dump(),
                  UnsupportedFeature.Invalid_column_reference);

            addToGBExpr(groupByOutputRowResolver, groupByInputRowResolver, grpbyExpr,
                grpbyExprNDesc, gbExprNDescLst, outputColumnNames);
          }
        }

        // 5. GroupingSets, Cube, Rollup
        int groupingColsSize = gbExprNDescLst.size();
        List<Integer> groupingSets = null;
        if (cubeRollupGrpSetPresent) {
          if (qbp.getDestRollups().contains(detsClauseName)) {
            groupingSets = getGroupingSetsForRollup(grpByAstExprs.size());
          } else if (qbp.getDestCubes().contains(detsClauseName)) {
            groupingSets = getGroupingSetsForCube(grpByAstExprs.size());
          } else if (qbp.getDestGroupingSets().contains(detsClauseName)) {
            groupingSets = getGroupingSets(grpByAstExprs, qbp, detsClauseName);
          }

          final int limit = groupingColsSize * 2;
          while (groupingColsSize < limit) {
            String field = getColumnInternalName(groupingColsSize);
            outputColumnNames.add(field);
            groupByOutputRowResolver.put(null, field,
                    new ColumnInfo(
                            field,
                            TypeInfoFactory.booleanTypeInfo,
                            null,
                            false));
            groupingColsSize++;
          }
        }

        // 6. Construct aggregation function Info
        ArrayList<AggInfo> aggregations = new ArrayList<AggInfo>();
        if (hasAggregationTrees) {
          assert (aggregationTrees != null);
          for (ASTNode value : aggregationTrees.values()) {
            // 6.1 Determine type of UDAF
            // This is the GenericUDAF name
            String aggName = SemanticAnalyzer.unescapeIdentifier(value.getChild(0).getText());
            boolean isDistinct = value.getType() == HiveParser.TOK_FUNCTIONDI;
            boolean isAllColumns = value.getType() == HiveParser.TOK_FUNCTIONSTAR;

            // 6.2 Convert UDAF Params to ExprNodeDesc
            ArrayList<ExprNodeDesc> aggParameters = new ArrayList<ExprNodeDesc>();
            for (int i = 1; i < value.getChildCount(); i++) {
              ASTNode paraExpr = (ASTNode) value.getChild(i);
              ExprNodeDesc paraExprNode = genExprNodeDesc(paraExpr, groupByInputRowResolver);
              aggParameters.add(paraExprNode);
            }

            Mode amode = SemanticAnalyzer.groupByDescModeToUDAFMode(GroupByDesc.Mode.COMPLETE,
                isDistinct);
            GenericUDAFEvaluator genericUDAFEvaluator = SemanticAnalyzer.getGenericUDAFEvaluator(
                aggName, aggParameters, value, isDistinct, isAllColumns);
            assert (genericUDAFEvaluator != null);
            GenericUDAFInfo udaf = SemanticAnalyzer.getGenericUDAFInfo(genericUDAFEvaluator, amode,
                aggParameters);
            AggInfo aInfo = new AggInfo(aggParameters, udaf.returnType, aggName, isDistinct);
            aggregations.add(aInfo);
            String field = getColumnInternalName(groupingColsSize + aggregations.size() - 1);
            outputColumnNames.add(field);
            groupByOutputRowResolver.putExpression(value, new ColumnInfo(field, aInfo.m_returnType,
                "", false));
          }
        }

        // 7. If GroupingSets, Cube, Rollup were used, we account grouping__id
        if(groupingSets != null && !groupingSets.isEmpty()) {
          String field = getColumnInternalName(groupingColsSize + aggregations.size());
          outputColumnNames.add(field);
          groupByOutputRowResolver.put(null, VirtualColumn.GROUPINGID.getName(),
                  new ColumnInfo(
                          field,
                          TypeInfoFactory.intTypeInfo,
                          null,
                          true));
        }

        // 8. We create the group_by operator
        gbRel = genGBRelNode(gbExprNDescLst, aggregations, groupingSets, srcRel);
        relToHiveColNameCalcitePosMap.put(gbRel,
            buildHiveToCalciteColumnMap(groupByOutputRowResolver, gbRel));
        this.relToHiveRR.put(gbRel, groupByOutputRowResolver);
      }

      return gbRel;
    }

    /**
     * Generate OB RelNode and input Select RelNode that should be used to
     * introduce top constraining Project. If Input select RelNode is not
     * present then don't introduce top constraining select.
     *
     * @param qb
     * @param srcRel
     * @param outermostOB
     * @return Pair<RelNode, RelNode> Key- OB RelNode, Value - Input Select for
     *         top constraining Select
     * @throws SemanticException
     */
    private Pair<RelNode, RelNode> genOBLogicalPlan(QB qb, RelNode srcRel, boolean outermostOB)
        throws SemanticException {
      RelNode sortRel = null;
      RelNode originalOBChild = null;

      QBParseInfo qbp = getQBParseInfo(qb);
      String dest = qbp.getClauseNames().iterator().next();
      ASTNode obAST = qbp.getOrderByForClause(dest);

      if (obAST != null) {
        // 1. OB Expr sanity test
        // in strict mode, in the presence of order by, limit must be specified
        Integer limit = qb.getParseInfo().getDestLimit(dest);
        if (limit == null) {
          String error = StrictChecks.checkNoLimit(conf);
          if (error != null) {
            throw new SemanticException(SemanticAnalyzer.generateErrorMessage(obAST, error));
          }
        }

        // 2. Walk through OB exprs and extract field collations and additional
        // virtual columns needed
        final List<RexNode> newVCLst = new ArrayList<RexNode>();
        final List<RelFieldCollation> fieldCollations = Lists.newArrayList();
        int fieldIndex = 0;

        List<Node> obASTExprLst = obAST.getChildren();
        ASTNode obASTExpr;
        ASTNode nullObASTExpr;
        List<Pair<ASTNode, TypeInfo>> vcASTTypePairs = new ArrayList<Pair<ASTNode, TypeInfo>>();
        RowResolver inputRR = relToHiveRR.get(srcRel);
        RowResolver outputRR = new RowResolver();

        RexNode rnd;
        RexNodeConverter converter = new RexNodeConverter(cluster, srcRel.getRowType(),
            relToHiveColNameCalcitePosMap.get(srcRel), 0, false);
        int srcRelRecordSz = srcRel.getRowType().getFieldCount();

        for (int i = 0; i < obASTExprLst.size(); i++) {
          // 2.1 Convert AST Expr to ExprNode
          obASTExpr = (ASTNode) obASTExprLst.get(i);
          nullObASTExpr = (ASTNode) obASTExpr.getChild(0);
          ASTNode ref = (ASTNode) nullObASTExpr.getChild(0);
          Map<ASTNode, ExprNodeDesc> astToExprNDescMap = TypeCheckProcFactory.genExprNode(
              obASTExpr, new TypeCheckCtx(inputRR));
          ExprNodeDesc obExprNDesc = astToExprNDescMap.get(ref);
          if (obExprNDesc == null)
            throw new SemanticException("Invalid order by expression: " + obASTExpr.toString());

          // 2.2 Convert ExprNode to RexNode
          rnd = converter.convert(obExprNDesc);

          // 2.3 Determine the index of ob expr in child schema
          // NOTE: Calcite can not take compound exprs in OB without it being
          // present in the child (& hence we add a child Project Rel)
          if (rnd instanceof RexInputRef) {
            fieldIndex = ((RexInputRef) rnd).getIndex();
          } else {
            fieldIndex = srcRelRecordSz + newVCLst.size();
            newVCLst.add(rnd);
            vcASTTypePairs.add(new Pair<ASTNode, TypeInfo>(ref, obExprNDesc.getTypeInfo()));
          }

          // 2.4 Determine the Direction of order by
          RelFieldCollation.Direction order = RelFieldCollation.Direction.DESCENDING;
          if (obASTExpr.getType() == HiveParser.TOK_TABSORTCOLNAMEASC) {
            order = RelFieldCollation.Direction.ASCENDING;
          }
          RelFieldCollation.NullDirection nullOrder;
          if (nullObASTExpr.getType() == HiveParser.TOK_NULLS_FIRST) {
            nullOrder = RelFieldCollation.NullDirection.FIRST;
          } else if (nullObASTExpr.getType() == HiveParser.TOK_NULLS_LAST) {
            nullOrder = RelFieldCollation.NullDirection.LAST;
          } else {
            throw new SemanticException(
                    "Unexpected null ordering option: " + nullObASTExpr.getType());
          }

          // 2.5 Add to field collations
          fieldCollations.add(new RelFieldCollation(fieldIndex, order, nullOrder));
        }

        // 3. Add Child Project Rel if needed, Generate Output RR, input Sel Rel
        // for top constraining Sel
        RelNode obInputRel = srcRel;
        if (!newVCLst.isEmpty()) {
          List<RexNode> originalInputRefs = Lists.transform(srcRel.getRowType().getFieldList(),
              new Function<RelDataTypeField, RexNode>() {
                @Override
                public RexNode apply(RelDataTypeField input) {
                  return new RexInputRef(input.getIndex(), input.getType());
                }
              });
          RowResolver obSyntheticProjectRR = new RowResolver();
          if (!RowResolver.add(obSyntheticProjectRR, inputRR)) {
            throw new CalciteSemanticException(
                "Duplicates detected when adding columns to RR: see previous message",
                UnsupportedFeature.Duplicates_in_RR);
          }
          int vcolPos = inputRR.getRowSchema().getSignature().size();
          for (Pair<ASTNode, TypeInfo> astTypePair : vcASTTypePairs) {
            obSyntheticProjectRR.putExpression(astTypePair.getKey(), new ColumnInfo(
                SemanticAnalyzer.getColumnInternalName(vcolPos), astTypePair.getValue(), null,
                false));
            vcolPos++;
          }
          obInputRel = genSelectRelNode(CompositeList.of(originalInputRefs, newVCLst),
              obSyntheticProjectRR, srcRel);

          if (outermostOB) {
            if (!RowResolver.add(outputRR, inputRR)) {
              throw new CalciteSemanticException(
                  "Duplicates detected when adding columns to RR: see previous message",
                  UnsupportedFeature.Duplicates_in_RR);
            }

          } else {
            if (!RowResolver.add(outputRR, obSyntheticProjectRR)) {
              throw new CalciteSemanticException(
                  "Duplicates detected when adding columns to RR: see previous message",
                  UnsupportedFeature.Duplicates_in_RR);
            }
            originalOBChild = srcRel;
          }
        } else {
          if (!RowResolver.add(outputRR, inputRR)) {
            throw new CalciteSemanticException(
                "Duplicates detected when adding columns to RR: see previous message",
                UnsupportedFeature.Duplicates_in_RR);
          }
        }

        // 4. Construct SortRel
        RelTraitSet traitSet = cluster.traitSetOf(HiveRelNode.CONVENTION);
        RelCollation canonizedCollation = traitSet.canonize(RelCollationImpl.of(fieldCollations));
        sortRel = new HiveSortLimit(cluster, traitSet, obInputRel, canonizedCollation, null, null);

        // 5. Update the maps
        // NOTE: Output RR for SortRel is considered same as its input; we may
        // end up not using VC that is present in sort rel. Also note that
        // rowtype of sortrel is the type of it child; if child happens to be
        // synthetic project that we introduced then that projectrel would
        // contain the vc.
        ImmutableMap<String, Integer> hiveColNameCalcitePosMap = buildHiveToCalciteColumnMap(
            outputRR, sortRel);
        relToHiveRR.put(sortRel, outputRR);
        relToHiveColNameCalcitePosMap.put(sortRel, hiveColNameCalcitePosMap);
      }

      return (new Pair<RelNode, RelNode>(sortRel, originalOBChild));
    }

    private RelNode genLimitLogicalPlan(QB qb, RelNode srcRel) throws SemanticException {
      HiveRelNode sortRel = null;
      QBParseInfo qbp = getQBParseInfo(qb);
      SimpleEntry<Integer,Integer> entry =
          qbp.getDestToLimit().get(qbp.getClauseNames().iterator().next());
      Integer offset = (entry == null) ? 0 : entry.getKey();
      Integer fetch = (entry == null) ? null : entry.getValue();

      if (fetch != null) {
        RexNode offsetRN = cluster.getRexBuilder().makeExactLiteral(BigDecimal.valueOf(offset));
        RexNode fetchRN = cluster.getRexBuilder().makeExactLiteral(BigDecimal.valueOf(fetch));
        RelTraitSet traitSet = cluster.traitSetOf(HiveRelNode.CONVENTION);
        RelCollation canonizedCollation = traitSet.canonize(RelCollations.EMPTY);
        sortRel = new HiveSortLimit(cluster, traitSet, srcRel, canonizedCollation, offsetRN, fetchRN);

        RowResolver outputRR = new RowResolver();
        if (!RowResolver.add(outputRR, relToHiveRR.get(srcRel))) {
          throw new CalciteSemanticException(
              "Duplicates detected when adding columns to RR: see previous message",
              UnsupportedFeature.Duplicates_in_RR);
        }
        ImmutableMap<String, Integer> hiveColNameCalcitePosMap = buildHiveToCalciteColumnMap(
            outputRR, sortRel);
        relToHiveRR.put(sortRel, outputRR);
        relToHiveColNameCalcitePosMap.put(sortRel, hiveColNameCalcitePosMap);
      }

      return sortRel;
    }

    private List<RexNode> getPartitionKeys(PartitionSpec ps, RexNodeConverter converter,
        RowResolver inputRR) throws SemanticException {
      List<RexNode> pKeys = new ArrayList<RexNode>();
      if (ps != null) {
        List<PartitionExpression> pExprs = ps.getExpressions();
        for (PartitionExpression pExpr : pExprs) {
          TypeCheckCtx tcCtx = new TypeCheckCtx(inputRR);
          tcCtx.setAllowStatefulFunctions(true);
          ExprNodeDesc exp = genExprNodeDesc(pExpr.getExpression(), inputRR, tcCtx);
          pKeys.add(converter.convert(exp));
        }
      }

      return pKeys;
    }

    private List<RexFieldCollation> getOrderKeys(OrderSpec os, RexNodeConverter converter,
        RowResolver inputRR) throws SemanticException {
      List<RexFieldCollation> oKeys = new ArrayList<RexFieldCollation>();
      if (os != null) {
        List<OrderExpression> oExprs = os.getExpressions();
        for (OrderExpression oExpr : oExprs) {
          TypeCheckCtx tcCtx = new TypeCheckCtx(inputRR);
          tcCtx.setAllowStatefulFunctions(true);
          ExprNodeDesc exp = genExprNodeDesc(oExpr.getExpression(), inputRR, tcCtx);
          RexNode ordExp = converter.convert(exp);
          Set<SqlKind> flags = new HashSet<SqlKind>();
          if (oExpr.getOrder() == org.apache.hadoop.hive.ql.parse.PTFInvocationSpec.Order.DESC) {
            flags.add(SqlKind.DESCENDING);
          }
          if (oExpr.getNullOrder() == org.apache.hadoop.hive.ql.parse.PTFInvocationSpec.NullOrder.NULLS_FIRST) {
            flags.add(SqlKind.NULLS_FIRST);
          } else if (oExpr.getNullOrder() == org.apache.hadoop.hive.ql.parse.PTFInvocationSpec.NullOrder.NULLS_LAST) {
            flags.add(SqlKind.NULLS_LAST);
          } else {
            throw new SemanticException(
                    "Unexpected null ordering option: " + oExpr.getNullOrder());
          }
          oKeys.add(new RexFieldCollation(ordExp, flags));
        }
      }

      return oKeys;
    }

    private RexWindowBound getBound(BoundarySpec bs, RexNodeConverter converter) {
      RexWindowBound rwb = null;

      if (bs != null) {
        SqlParserPos pos = new SqlParserPos(1, 1);
        SqlNode amt = bs.getAmt() == 0 ? null : SqlLiteral.createExactNumeric(
            String.valueOf(bs.getAmt()), new SqlParserPos(2, 2));
        RexNode amtLiteral = null;
        SqlCall sc = null;

        if (amt != null)
          amtLiteral = cluster.getRexBuilder().makeLiteral(new Integer(bs.getAmt()),
              cluster.getTypeFactory().createSqlType(SqlTypeName.INTEGER), true);

        switch (bs.getDirection()) {
        case PRECEDING:
          if (amt == null) {
            rwb = RexWindowBound.create(SqlWindow.createUnboundedPreceding(pos), null);
          } else {
            sc = (SqlCall) SqlWindow.createPreceding(amt, pos);
            rwb = RexWindowBound.create(sc,
                cluster.getRexBuilder().makeCall(sc.getOperator(), amtLiteral));
          }
          break;

        case CURRENT:
          rwb = RexWindowBound.create(SqlWindow.createCurrentRow(new SqlParserPos(1, 1)), null);
          break;

        case FOLLOWING:
          if (amt == null) {
            rwb = RexWindowBound.create(SqlWindow.createUnboundedFollowing(new SqlParserPos(1, 1)),
                null);
          } else {
            sc = (SqlCall) SqlWindow.createFollowing(amt, pos);
            rwb = RexWindowBound.create(sc,
                cluster.getRexBuilder().makeCall(sc.getOperator(), amtLiteral));
          }
          break;
        }
      }

      return rwb;
    }

    private int getWindowSpecIndx(ASTNode wndAST) {
      int wi = wndAST.getChildCount() - 1;
      if (wi <= 0 || (wndAST.getChild(wi).getType() != HiveParser.TOK_WINDOWSPEC)) {
        wi = -1;
      }

      return wi;
    }

    private Pair<RexNode, TypeInfo> genWindowingProj(QB qb, WindowExpressionSpec wExpSpec,
        RelNode srcRel) throws SemanticException {
      RexNode w = null;
      TypeInfo wHiveRetType = null;

      if (wExpSpec instanceof WindowFunctionSpec) {
        WindowFunctionSpec wFnSpec = (WindowFunctionSpec) wExpSpec;
        ASTNode windowProjAst = wFnSpec.getExpression();
        // TODO: do we need to get to child?
        int wndSpecASTIndx = getWindowSpecIndx(windowProjAst);
        // 2. Get Hive Aggregate Info
        AggInfo hiveAggInfo = getHiveAggInfo(windowProjAst, wndSpecASTIndx - 1,
            this.relToHiveRR.get(srcRel));

        // 3. Get Calcite Return type for Agg Fn
        wHiveRetType = hiveAggInfo.m_returnType;
        RelDataType calciteAggFnRetType = TypeConverter.convert(hiveAggInfo.m_returnType,
            this.cluster.getTypeFactory());

        // 4. Convert Agg Fn args to Calcite
        ImmutableMap<String, Integer> posMap = this.relToHiveColNameCalcitePosMap.get(srcRel);
        RexNodeConverter converter = new RexNodeConverter(this.cluster, srcRel.getRowType(),
            posMap, 0, false);
        Builder<RexNode> calciteAggFnArgsBldr = ImmutableList.<RexNode> builder();
        Builder<RelDataType> calciteAggFnArgsTypeBldr = ImmutableList.<RelDataType> builder();
        for (int i = 0; i < hiveAggInfo.m_aggParams.size(); i++) {
          calciteAggFnArgsBldr.add(converter.convert(hiveAggInfo.m_aggParams.get(i)));
          calciteAggFnArgsTypeBldr.add(TypeConverter.convert(hiveAggInfo.m_aggParams.get(i)
              .getTypeInfo(), this.cluster.getTypeFactory()));
        }
        ImmutableList<RexNode> calciteAggFnArgs = calciteAggFnArgsBldr.build();
        ImmutableList<RelDataType> calciteAggFnArgsType = calciteAggFnArgsTypeBldr.build();

        // 5. Get Calcite Agg Fn
        final SqlAggFunction calciteAggFn = SqlFunctionConverter.getCalciteAggFn(
            hiveAggInfo.m_udfName, hiveAggInfo.m_distinct, calciteAggFnArgsType, calciteAggFnRetType);

        // 6. Translate Window spec
        RowResolver inputRR = relToHiveRR.get(srcRel);
        WindowSpec wndSpec = ((WindowFunctionSpec) wExpSpec).getWindowSpec();
        List<RexNode> partitionKeys = getPartitionKeys(wndSpec.getPartition(), converter, inputRR);
        List<RexFieldCollation> orderKeys = getOrderKeys(wndSpec.getOrder(), converter, inputRR);
        RexWindowBound upperBound = getBound(wndSpec.getWindowFrame().start, converter);
        RexWindowBound lowerBound = getBound(wndSpec.getWindowFrame().end, converter);
        boolean isRows = ((wndSpec.getWindowFrame().start instanceof RangeBoundarySpec) || (wndSpec.getWindowFrame().end instanceof RangeBoundarySpec)) ? true
            : false;

        w = cluster.getRexBuilder().makeOver(calciteAggFnRetType, calciteAggFn, calciteAggFnArgs,
            partitionKeys, ImmutableList.<RexFieldCollation> copyOf(orderKeys), lowerBound,
            upperBound, isRows, true, false);
      } else {
        // TODO: Convert to Semantic Exception
        throw new RuntimeException("Unsupported window Spec");
      }

      return new Pair<RexNode, TypeInfo>(w, wHiveRetType);
    }

    private RelNode genSelectForWindowing(QB qb, RelNode srcRel, HashSet<ColumnInfo> newColumns)
        throws SemanticException {
      getQBParseInfo(qb);
      WindowingSpec wSpec = (!qb.getAllWindowingSpecs().isEmpty()) ? qb.getAllWindowingSpecs()
          .values().iterator().next() : null;
      if (wSpec == null)
        return null;
      // 1. Get valid Window Function Spec
      wSpec.validateAndMakeEffective();
      List<WindowExpressionSpec> windowExpressions = wSpec.getWindowExpressions();
      if (windowExpressions == null || windowExpressions.isEmpty())
        return null;

      RowResolver inputRR = this.relToHiveRR.get(srcRel);
      // 2. Get RexNodes for original Projections from below
      List<RexNode> projsForWindowSelOp = new ArrayList<RexNode>(
          HiveCalciteUtil.getProjsFromBelowAsInputRef(srcRel));

      // 3. Construct new Row Resolver with everything from below.
      RowResolver out_rwsch = new RowResolver();
      if (!RowResolver.add(out_rwsch, inputRR)) {
        LOG.warn("Duplicates detected when adding columns to RR: see previous message");
      }

      // 4. Walk through Window Expressions & Construct RexNodes for those,
      // Update out_rwsch
      for (WindowExpressionSpec wExprSpec : windowExpressions) {
        if (out_rwsch.getExpression(wExprSpec.getExpression()) == null) {
          Pair<RexNode, TypeInfo> wtp = genWindowingProj(qb, wExprSpec, srcRel);
          projsForWindowSelOp.add(wtp.getKey());

          // 6.2.2 Update Output Row Schema
          ColumnInfo oColInfo = new ColumnInfo(
              SemanticAnalyzer.getColumnInternalName(projsForWindowSelOp.size()), wtp.getValue(),
              null, false);
          out_rwsch.putExpression(wExprSpec.getExpression(), oColInfo);
          newColumns.add(oColInfo);
        }
      }

      return genSelectRelNode(projsForWindowSelOp, out_rwsch, srcRel, windowExpressions);
    }

    private RelNode genSelectRelNode(List<RexNode> calciteColLst, RowResolver out_rwsch,
            RelNode srcRel) throws CalciteSemanticException {
      return genSelectRelNode(calciteColLst, out_rwsch, srcRel, null);
    }

    private RelNode genSelectRelNode(List<RexNode> calciteColLst, RowResolver out_rwsch,
        RelNode srcRel, List<WindowExpressionSpec> windowExpressions) throws CalciteSemanticException {
      // 1. Build Column Names
      Set<String> colNamesSet = new HashSet<String>();
      List<ColumnInfo> cInfoLst = out_rwsch.getRowSchema().getSignature();
      ArrayList<String> columnNames = new ArrayList<String>();
      Map<String,String> windowToAlias = null;
      if (windowExpressions != null ) {
        windowToAlias = new HashMap<String,String>();
        for (WindowExpressionSpec wes : windowExpressions) {
          windowToAlias.put(wes.getExpression().toStringTree().toLowerCase(), wes.getAlias());
        }
      }
      String[] qualifiedColNames;
      String tmpColAlias;
      for (int i = 0; i < calciteColLst.size(); i++) {
        ColumnInfo cInfo = cInfoLst.get(i);
        qualifiedColNames = out_rwsch.reverseLookup(cInfo.getInternalName());
        /*
         * if (qualifiedColNames[0] != null && !qualifiedColNames[0].isEmpty())
         * tmpColAlias = qualifiedColNames[0] + "." + qualifiedColNames[1]; else
         */
        tmpColAlias = qualifiedColNames[1];

        if (tmpColAlias.contains(".") || tmpColAlias.contains(":")) {
          tmpColAlias = cInfo.getInternalName();
        }
        // Prepend column names with '_o_' if it starts with '_c'
        /*
         * Hive treats names that start with '_c' as internalNames; so change
         * the names so we don't run into this issue when converting back to
         * Hive AST.
         */
        if (tmpColAlias.startsWith("_c")) {
          tmpColAlias = "_o_" + tmpColAlias;
        } else if (windowToAlias != null && windowToAlias.containsKey(tmpColAlias)) {
          tmpColAlias = windowToAlias.get(tmpColAlias);
        }
        int suffix = 1;
        while (colNamesSet.contains(tmpColAlias)) {
          tmpColAlias = qualifiedColNames[1] + suffix;
          suffix++;
        }

        colNamesSet.add(tmpColAlias);
        columnNames.add(tmpColAlias);
      }

      // 3 Build Calcite Rel Node for project using converted projections & col
      // names
      HiveRelNode selRel = HiveProject.create(srcRel, calciteColLst, columnNames);

      // 4. Keep track of colname-to-posmap && RR for new select
      this.relToHiveColNameCalcitePosMap
          .put(selRel, buildHiveToCalciteColumnMap(out_rwsch, selRel));
      this.relToHiveRR.put(selRel, out_rwsch);

      return selRel;
    }

    /**
     * NOTE: there can only be one select caluse since we don't handle multi
     * destination insert.
     *
     * @throws SemanticException
     */
    private RelNode genSelectLogicalPlan(QB qb, RelNode srcRel, RelNode starSrcRel)
        throws SemanticException {
      // 0. Generate a Select Node for Windowing
      // Exclude the newly-generated select columns from */etc. resolution.
      HashSet<ColumnInfo> excludedColumns = new HashSet<ColumnInfo>();
      RelNode selForWindow = genSelectForWindowing(qb, srcRel, excludedColumns);
      srcRel = (selForWindow == null) ? srcRel : selForWindow;

      ArrayList<ExprNodeDesc> col_list = new ArrayList<ExprNodeDesc>();

      // 1. Get Select Expression List
      QBParseInfo qbp = getQBParseInfo(qb);
      String selClauseName = qbp.getClauseNames().iterator().next();
      ASTNode selExprList = qbp.getSelForClause(selClauseName);

      // 2.Row resolvers for input, output
      RowResolver out_rwsch = new RowResolver();
      Integer pos = Integer.valueOf(0);
      // TODO: will this also fix windowing? try
      RowResolver inputRR = this.relToHiveRR.get(srcRel), starRR = inputRR;
      if (starSrcRel != null) {
        starRR = this.relToHiveRR.get(starSrcRel);
      }

      // 3. Query Hints
      // TODO: Handle Query Hints; currently we ignore them
      boolean selectStar = false;
      int posn = 0;
      boolean hintPresent = (selExprList.getChild(0).getType() == HiveParser.TOK_HINTLIST);
      if (hintPresent) {
        String hint = ctx.getTokenRewriteStream().toString(
            selExprList.getChild(0).getTokenStartIndex(),
            selExprList.getChild(0).getTokenStopIndex());
        String msg = String.format("Hint specified for %s."
            + " Currently we don't support hints in CBO, turn off cbo to use hints.", hint);
        LOG.debug(msg);
        throw new CalciteSemanticException(msg, UnsupportedFeature.Hint);
      }

      // 4. Bailout if select involves Transform
      boolean isInTransform = (selExprList.getChild(posn).getChild(0).getType() == HiveParser.TOK_TRANSFORM);
      if (isInTransform) {
        String msg = String.format("SELECT TRANSFORM is currently not supported in CBO,"
            + " turn off cbo to use TRANSFORM.");
        LOG.debug(msg);
        throw new CalciteSemanticException(msg, UnsupportedFeature.Select_transform);
      }

      // 5. Check if select involves UDTF
      String udtfTableAlias = null;
      GenericUDTF genericUDTF = null;
      String genericUDTFName = null;
      ArrayList<String> udtfColAliases = new ArrayList<String>();
      ASTNode expr = (ASTNode) selExprList.getChild(posn).getChild(0);
      int exprType = expr.getType();
      if (exprType == HiveParser.TOK_FUNCTION || exprType == HiveParser.TOK_FUNCTIONSTAR) {
        String funcName = TypeCheckProcFactory.DefaultExprProcessor.getFunctionText(expr, true);
        FunctionInfo fi = FunctionRegistry.getFunctionInfo(funcName);
        if (fi != null && fi.getGenericUDTF() != null) {
          LOG.debug("Find UDTF " + funcName);
          genericUDTF = fi.getGenericUDTF();
          genericUDTFName = funcName;
          if (genericUDTF != null && (selectStar = exprType == HiveParser.TOK_FUNCTIONSTAR)) {
            genColListRegex(".*", null, (ASTNode) expr.getChild(0),
                col_list, null, inputRR, starRR, pos, out_rwsch, qb.getAliases(), false);
          }
        }
      }

      if (genericUDTF != null) {
        // Only support a single expression when it's a UDTF
        if (selExprList.getChildCount() > 1) {
          throw new SemanticException(generateErrorMessage(
              (ASTNode) selExprList.getChild(1),
              ErrorMsg.UDTF_MULTIPLE_EXPR.getMsg()));
        }

        ASTNode selExpr = (ASTNode) selExprList.getChild(posn);

        // Get the column / table aliases from the expression. Start from 1 as
        // 0 is the TOK_FUNCTION
        // column names also can be inferred from result of UDTF
        for (int i = 1; i < selExpr.getChildCount(); i++) {
          ASTNode selExprChild = (ASTNode) selExpr.getChild(i);
          switch (selExprChild.getType()) {
          case HiveParser.Identifier:
            udtfColAliases.add(unescapeIdentifier(selExprChild.getText().toLowerCase()));
            break;
          case HiveParser.TOK_TABALIAS:
            assert (selExprChild.getChildCount() == 1);
            udtfTableAlias = unescapeIdentifier(selExprChild.getChild(0)
                .getText());
            qb.addAlias(udtfTableAlias);
            break;
          default:
            throw new SemanticException("Find invalid token type " + selExprChild.getType()
                + " in UDTF.");
          }
        }
        LOG.debug("UDTF table alias is " + udtfTableAlias);
        LOG.debug("UDTF col aliases are " + udtfColAliases);
      }

      // 6. Iterate over all expression (after SELECT)
      ASTNode exprList;
      if (genericUDTF != null) {
        exprList = expr;
      } else {
        exprList = selExprList;
      }
      // For UDTF's, skip the function name to get the expressions
      int startPosn = genericUDTF != null ? posn + 1 : posn;
      for (int i = startPosn; i < exprList.getChildCount(); ++i) {

        // 6.1 child can be EXPR AS ALIAS, or EXPR.
        ASTNode child = (ASTNode) exprList.getChild(i);
        boolean hasAsClause = (!isInTransform) && (child.getChildCount() == 2);

        // 6.2 EXPR AS (ALIAS,...) parses, but is only allowed for UDTF's
        // This check is not needed and invalid when there is a transform b/c
        // the
        // AST's are slightly different.
        if (genericUDTF == null && child.getChildCount() > 2) {
          throw new SemanticException(SemanticAnalyzer.generateErrorMessage(
              (ASTNode) child.getChild(2), ErrorMsg.INVALID_AS.getMsg()));
        }

        String tabAlias;
        String colAlias;

        if (genericUDTF != null) {
          tabAlias = null;
          colAlias = getAutogenColAliasPrfxLbl() + i;
          expr = child;
        } else {
          // 6.3 Get rid of TOK_SELEXPR
          expr = (ASTNode) child.getChild(0);
          String[] colRef = SemanticAnalyzer.getColAlias(child, getAutogenColAliasPrfxLbl(),
              inputRR, autogenColAliasPrfxIncludeFuncName(), i);
          tabAlias = colRef[0];
          colAlias = colRef[1];
        }

        // 6.4 Build ExprNode corresponding to colums
        if (expr.getType() == HiveParser.TOK_ALLCOLREF) {
          pos = genColListRegex(".*", expr.getChildCount() == 0 ? null : SemanticAnalyzer
              .getUnescapedName((ASTNode) expr.getChild(0)).toLowerCase(), expr, col_list,
              excludedColumns, inputRR, starRR, pos, out_rwsch, qb.getAliases(), true);
          selectStar = true;
        } else if (expr.getType() == HiveParser.TOK_TABLE_OR_COL
            && !hasAsClause
            && !inputRR.getIsExprResolver()
            && SemanticAnalyzer.isRegex(
                SemanticAnalyzer.unescapeIdentifier(expr.getChild(0).getText()), conf)) {
          // In case the expression is a regex COL.
          // This can only happen without AS clause
          // We don't allow this for ExprResolver - the Group By case
          pos = genColListRegex(SemanticAnalyzer.unescapeIdentifier(expr.getChild(0).getText()),
              null, expr, col_list, excludedColumns, inputRR, starRR, pos, out_rwsch,
              qb.getAliases(), true);
        } else if (expr.getType() == HiveParser.DOT
            && expr.getChild(0).getType() == HiveParser.TOK_TABLE_OR_COL
            && inputRR.hasTableAlias(SemanticAnalyzer.unescapeIdentifier(expr.getChild(0)
                .getChild(0).getText().toLowerCase()))
            && !hasAsClause
            && !inputRR.getIsExprResolver()
            && SemanticAnalyzer.isRegex(
                SemanticAnalyzer.unescapeIdentifier(expr.getChild(1).getText()), conf)) {
          // In case the expression is TABLE.COL (col can be regex).
          // This can only happen without AS clause
          // We don't allow this for ExprResolver - the Group By case
          pos = genColListRegex(
              SemanticAnalyzer.unescapeIdentifier(expr.getChild(1).getText()),
              SemanticAnalyzer.unescapeIdentifier(expr.getChild(0).getChild(0).getText()
                  .toLowerCase()), expr, col_list, excludedColumns, inputRR, starRR, pos,
              out_rwsch, qb.getAliases(), true);
        } else if (ParseUtils.containsTokenOfType(expr, HiveParser.TOK_FUNCTIONDI)
            && !(srcRel instanceof HiveAggregate)) {
          // Likely a malformed query eg, select hash(distinct c1) from t1;
          throw new CalciteSemanticException("Distinct without an aggreggation.",
              UnsupportedFeature.Distinct_without_an_aggreggation);
        } else {
          // Case when this is an expression
          TypeCheckCtx tcCtx = new TypeCheckCtx(inputRR);
          // We allow stateful functions in the SELECT list (but nowhere else)
          tcCtx.setAllowStatefulFunctions(true);
          ExprNodeDesc exp = genExprNodeDesc(expr, inputRR, tcCtx);
          String recommended = recommendName(exp, colAlias);
          if (recommended != null && out_rwsch.get(null, recommended) == null) {
            colAlias = recommended;
          }
          col_list.add(exp);

          ColumnInfo colInfo = new ColumnInfo(SemanticAnalyzer.getColumnInternalName(pos),
              exp.getWritableObjectInspector(), tabAlias, false);
          colInfo.setSkewedCol((exp instanceof ExprNodeColumnDesc) ? ((ExprNodeColumnDesc) exp)
              .isSkewedCol() : false);
          if (!out_rwsch.putWithCheck(tabAlias, colAlias, null, colInfo)) {
            throw new CalciteSemanticException("Cannot add column to RR: " + tabAlias + "."
                + colAlias + " => " + colInfo + " due to duplication, see previous warnings",
                UnsupportedFeature.Duplicates_in_RR);
          }

          if (exp instanceof ExprNodeColumnDesc) {
            ExprNodeColumnDesc colExp = (ExprNodeColumnDesc) exp;
            String[] altMapping = inputRR.getAlternateMappings(colExp.getColumn());
            if (altMapping != null) {
              // TODO: this can overwrite the mapping. Should this be allowed?
              out_rwsch.put(altMapping[0], altMapping[1], colInfo);
            }
          }

          pos = Integer.valueOf(pos.intValue() + 1);
        }
      }
      selectStar = selectStar && exprList.getChildCount() == posn + 1;

      // 7. Convert Hive projections to Calcite
      List<RexNode> calciteColLst = new ArrayList<RexNode>();
      RexNodeConverter rexNodeConv = new RexNodeConverter(cluster, srcRel.getRowType(),
          buildHiveColNameToInputPosMap(col_list, inputRR), 0, false);
      for (ExprNodeDesc colExpr : col_list) {
        calciteColLst.add(rexNodeConv.convert(colExpr));
      }

      // 8. Build Calcite Rel
      RelNode outputRel = null;
      if (genericUDTF != null) {
        // The basic idea for CBO support of UDTF is to treat UDTF as a special project.
        // In AST return path, as we just need to generate a SEL_EXPR, we just need to remember the expressions and the alias.
        // In OP return path, we need to generate a SEL and then a UDTF following old semantic analyzer.
        outputRel = genUDTFPlan(genericUDTF, genericUDTFName, udtfTableAlias, udtfColAliases, qb, calciteColLst, out_rwsch, srcRel);
      }
      else{
        outputRel = genSelectRelNode(calciteColLst, out_rwsch, srcRel);
      }

      // 9. Handle select distinct as GBY if there exist windowing functions
      if (selForWindow != null && selExprList.getToken().getType() == HiveParser.TOK_SELECTDI) {
        ImmutableBitSet groupSet = ImmutableBitSet.range(outputRel.getRowType().getFieldList().size());
        outputRel = new HiveAggregate(cluster, cluster.traitSetOf(HiveRelNode.CONVENTION),
              outputRel, false, groupSet, null, new ArrayList<AggregateCall>());
        RowResolver groupByOutputRowResolver = new RowResolver();
        for (int i = 0; i < out_rwsch.getColumnInfos().size(); i++) {
          ColumnInfo colInfo = out_rwsch.getColumnInfos().get(i);
          ColumnInfo newColInfo = new ColumnInfo(colInfo.getInternalName(),
              colInfo.getType(), colInfo.getTabAlias(), colInfo.getIsVirtualCol());
          groupByOutputRowResolver.put(colInfo.getTabAlias(), colInfo.getAlias(), newColInfo);
        }
        relToHiveColNameCalcitePosMap.put(outputRel,
            buildHiveToCalciteColumnMap(groupByOutputRowResolver, outputRel));
        this.relToHiveRR.put(outputRel, groupByOutputRowResolver);
      }

      return outputRel;
    }

    private RelNode genUDTFPlan(GenericUDTF genericUDTF, String genericUDTFName, String outputTableAlias,
        ArrayList<String> colAliases, QB qb, List<RexNode> selectColLst, RowResolver selectRR, RelNode input) throws SemanticException {

      // No GROUP BY / DISTRIBUTE BY / SORT BY / CLUSTER BY
      QBParseInfo qbp = qb.getParseInfo();
      if (!qbp.getDestToGroupBy().isEmpty()) {
        throw new SemanticException(ErrorMsg.UDTF_NO_GROUP_BY.getMsg());
      }
      if (!qbp.getDestToDistributeBy().isEmpty()) {
        throw new SemanticException(ErrorMsg.UDTF_NO_DISTRIBUTE_BY.getMsg());
      }
      if (!qbp.getDestToSortBy().isEmpty()) {
        throw new SemanticException(ErrorMsg.UDTF_NO_SORT_BY.getMsg());
      }
      if (!qbp.getDestToClusterBy().isEmpty()) {
        throw new SemanticException(ErrorMsg.UDTF_NO_CLUSTER_BY.getMsg());
      }
      if (!qbp.getAliasToLateralViews().isEmpty()) {
        throw new SemanticException(ErrorMsg.UDTF_LATERAL_VIEW.getMsg());
      }

      LOG.debug("Table alias: " + outputTableAlias + " Col aliases: " + colAliases);

      // Use the RowResolver from the input operator to generate a input
      // ObjectInspector that can be used to initialize the UDTF. Then, the
      // resulting output object inspector can be used to make the RowResolver
      // for the UDTF operator
      ArrayList<ColumnInfo> inputCols = selectRR.getColumnInfos();

      // Create the object inspector for the input columns and initialize the
      // UDTF
      ArrayList<String> colNames = new ArrayList<String>();
      ObjectInspector[] colOIs = new ObjectInspector[inputCols.size()];
      for (int i = 0; i < inputCols.size(); i++) {
        colNames.add(inputCols.get(i).getInternalName());
        colOIs[i] = inputCols.get(i).getObjectInspector();
      }
      StandardStructObjectInspector rowOI = ObjectInspectorFactory
          .getStandardStructObjectInspector(colNames, Arrays.asList(colOIs));
      StructObjectInspector outputOI = genericUDTF.initialize(rowOI);

      int numUdtfCols = outputOI.getAllStructFieldRefs().size();
      if (colAliases.isEmpty()) {
        // user did not specfied alias names, infer names from outputOI
        for (StructField field : outputOI.getAllStructFieldRefs()) {
          colAliases.add(field.getFieldName());
        }
      }
      // Make sure that the number of column aliases in the AS clause matches
      // the number of columns output by the UDTF
      int numSuppliedAliases = colAliases.size();
      if (numUdtfCols != numSuppliedAliases) {
        throw new SemanticException(ErrorMsg.UDTF_ALIAS_MISMATCH.getMsg("expected " + numUdtfCols
            + " aliases " + "but got " + numSuppliedAliases));
      }

      // Generate the output column info's / row resolver using internal names.
      ArrayList<ColumnInfo> udtfCols = new ArrayList<ColumnInfo>();

      Iterator<String> colAliasesIter = colAliases.iterator();
      for (StructField sf : outputOI.getAllStructFieldRefs()) {

        String colAlias = colAliasesIter.next();
        assert (colAlias != null);

        // Since the UDTF operator feeds into a LVJ operator that will rename
        // all the internal names, we can just use field name from the UDTF's OI
        // as the internal name
        ColumnInfo col = new ColumnInfo(sf.getFieldName(),
            TypeInfoUtils.getTypeInfoFromObjectInspector(sf.getFieldObjectInspector()),
            outputTableAlias, false);
        udtfCols.add(col);
      }

      // Create the row resolver for this operator from the output columns
      RowResolver out_rwsch = new RowResolver();
      for (int i = 0; i < udtfCols.size(); i++) {
        out_rwsch.put(outputTableAlias, colAliases.get(i), udtfCols.get(i));
      }

      // Add the UDTFOperator to the operator DAG
      RelTraitSet traitSet = TraitsUtil.getDefaultTraitSet(cluster);

      // Build row type from field <type, name>
      RelDataType retType = TypeConverter.getType(cluster, out_rwsch, null);

      Builder<RelDataType> argTypeBldr = ImmutableList.<RelDataType> builder();

      RexBuilder rexBuilder = cluster.getRexBuilder();
      RelDataTypeFactory dtFactory = rexBuilder.getTypeFactory();
      RowSchema rs = selectRR.getRowSchema();
      for (ColumnInfo ci : rs.getSignature()) {
        argTypeBldr.add(TypeConverter.convert(ci.getType(), dtFactory));
      }
 
      SqlOperator calciteOp = SqlFunctionConverter.getCalciteOperator(genericUDTFName, genericUDTF,
             argTypeBldr.build(), retType);

      // Hive UDTF only has a single input
      List<RelNode> list = new ArrayList<>();
      list.add(input);

      RexNode rexNode = cluster.getRexBuilder().makeCall(calciteOp, selectColLst);

      RelNode udtf = HiveTableFunctionScan.create(cluster, traitSet, list, rexNode, null, retType,
          null);
      // Add new rel & its RR to the maps
      relToHiveColNameCalcitePosMap.put(udtf, this.buildHiveToCalciteColumnMap(out_rwsch, udtf));
      relToHiveRR.put(udtf, out_rwsch);

      return udtf;
    }

    private RelNode genLogicalPlan(QBExpr qbexpr) throws SemanticException {
<<<<<<< HEAD
      if (qbexpr.getOpcode() == QBExpr.Opcode.NULLOP) {
        return genLogicalPlan(qbexpr.getQB(), false, null, null);
      }
      if (qbexpr.getOpcode() == QBExpr.Opcode.UNION) {
=======
      switch (qbexpr.getOpcode()) {
      case NULLOP:
        return genLogicalPlan(qbexpr.getQB(), false);
      case UNION:
      case INTERSECT:
      case INTERSECTALL:
      case EXCEPT:
      case EXCEPTALL:
>>>>>>> 1e9fa0a0
        RelNode qbexpr1Ops = genLogicalPlan(qbexpr.getQBExpr1());
        RelNode qbexpr2Ops = genLogicalPlan(qbexpr.getQBExpr2());
        return genSetOpLogicalPlan(qbexpr.getOpcode(), qbexpr.getAlias(), qbexpr.getQBExpr1()
            .getAlias(), qbexpr1Ops, qbexpr.getQBExpr2().getAlias(), qbexpr2Ops);
      default:
        return null;
      }
    }

    private RelNode genLogicalPlan(QB qb, boolean outerMostQB,
                                   ImmutableMap<String, Integer> outerNameToPosMap,
                                   RowResolver outerRR) throws SemanticException {
      RelNode srcRel = null;
      RelNode filterRel = null;
      RelNode gbRel = null;
      RelNode gbHavingRel = null;
      RelNode selectRel = null;
      RelNode obRel = null;
      RelNode limitRel = null;

      // First generate all the opInfos for the elements in the from clause
      Map<String, RelNode> aliasToRel = new HashMap<String, RelNode>();

      // 0. Check if we can handle the SubQuery;
      // canHandleQbForCbo returns null if the query can be handled.
      String reason = canHandleQbForCbo(queryProperties, conf, false, LOG.isDebugEnabled(), qb);
      if (reason != null) {
        String msg = "CBO can not handle Sub Query";
        if (LOG.isDebugEnabled()) {
          LOG.debug(msg + " because it: " + reason);
        }
        throw new CalciteSemanticException(msg, UnsupportedFeature.Subquery);
      }

      // 1. Build Rel For Src (SubQuery, TS, Join)
      // 1.1. Recurse over the subqueries to fill the subquery part of the plan
      for (String subqAlias : qb.getSubqAliases()) {
        QBExpr qbexpr = qb.getSubqForAlias(subqAlias);
        RelNode relNode = genLogicalPlan(qbexpr);
        aliasToRel.put(subqAlias, relNode);
        if (qb.getViewToTabSchema().containsKey(subqAlias)) {
          if (relNode instanceof HiveProject) {
            if (this.viewProjectToTableSchema == null) {
              this.viewProjectToTableSchema = new LinkedHashMap<>();
            }
            viewProjectToTableSchema.put((HiveProject) relNode, qb.getViewToTabSchema().get(subqAlias));
          } else {
            throw new SemanticException("View " + subqAlias + " is corresponding to "
                + relNode.toString() + ", rather than a HiveProject.");
          }
        }
      }

      // 1.2 Recurse over all the source tables
      for (String tableAlias : qb.getTabAliases()) {
        RelNode op = genTableLogicalPlan(tableAlias, qb);
        aliasToRel.put(tableAlias, op);
      }

      if (aliasToRel.isEmpty()) {
        // // This may happen for queries like select 1; (no source table)
        // We can do following which is same, as what Hive does.
        // With this, we will be able to generate Calcite plan.
        // qb.getMetaData().setSrcForAlias(DUMMY_TABLE, getDummyTable());
        // RelNode op = genTableLogicalPlan(DUMMY_TABLE, qb);
        // qb.addAlias(DUMMY_TABLE);
        // qb.setTabAlias(DUMMY_TABLE, DUMMY_TABLE);
        // aliasToRel.put(DUMMY_TABLE, op);
        // However, Hive trips later while trying to get Metadata for this dummy
        // table
        // So, for now lets just disable this. Anyway there is nothing much to
        // optimize in such cases.
        throw new CalciteSemanticException("Unsupported", UnsupportedFeature.Others);

      }
      // 1.3 process join
      if (qb.getParseInfo().getJoinExpr() != null) {
        srcRel = genJoinLogicalPlan(qb.getParseInfo().getJoinExpr(), aliasToRel);
      } else {
        // If no join then there should only be either 1 TS or 1 SubQuery
        srcRel = aliasToRel.values().iterator().next();
      }

      // 2. Build Rel for where Clause
      filterRel = genFilterLogicalPlan(qb, srcRel, aliasToRel, outerNameToPosMap, outerRR, false);
      srcRel = (filterRel == null) ? srcRel : filterRel;
      RelNode starSrcRel = srcRel;

      // 3. Build Rel for GB Clause
      gbRel = genGBLogicalPlan(qb, srcRel);
      srcRel = (gbRel == null) ? srcRel : gbRel;

      // 4. Build Rel for GB Having Clause
      gbHavingRel = genGBHavingLogicalPlan(qb, srcRel, aliasToRel);
      srcRel = (gbHavingRel == null) ? srcRel : gbHavingRel;

      // 5. Build Rel for Select Clause
      selectRel = genSelectLogicalPlan(qb, srcRel, starSrcRel);
      srcRel = (selectRel == null) ? srcRel : selectRel;

      // 6. Build Rel for OB Clause
      Pair<RelNode, RelNode> obTopProjPair = genOBLogicalPlan(qb, srcRel, outerMostQB);
      obRel = obTopProjPair.getKey();
      RelNode topConstrainingProjArgsRel = obTopProjPair.getValue();
      srcRel = (obRel == null) ? srcRel : obRel;

      // 7. Build Rel for Limit Clause
      limitRel = genLimitLogicalPlan(qb, srcRel);
      srcRel = (limitRel == null) ? srcRel : limitRel;

      // 8. Introduce top constraining select if needed.
      // NOTES:
      // 1. Calcite can not take an expr in OB; hence it needs to be added as VC
      // in the input select; In such cases we need to introduce a select on top
      // to ensure VC is not visible beyond Limit, OB.
      // 2. Hive can not preserve order across select. In subqueries OB is used
      // to get a deterministic set of tuples from following limit. Hence we
      // introduce the constraining select above Limit (if present) instead of
      // OB.
      // 3. The top level OB will not introduce constraining select due to Hive
      // limitation(#2) stated above. The RR for OB will not include VC. Thus
      // Result Schema will not include exprs used by top OB. During AST Conv,
      // in the PlanModifierForASTConv we would modify the top level OB to
      // migrate exprs from input sel to SortRel (Note that Calcite doesn't
      // support this; but since we are done with Calcite at this point its OK).
      if (topConstrainingProjArgsRel != null) {
        List<RexNode> originalInputRefs = Lists.transform(topConstrainingProjArgsRel.getRowType()
            .getFieldList(), new Function<RelDataTypeField, RexNode>() {
          @Override
          public RexNode apply(RelDataTypeField input) {
            return new RexInputRef(input.getIndex(), input.getType());
          }
        });
        RowResolver topConstrainingProjRR = new RowResolver();
        if (!RowResolver.add(topConstrainingProjRR,
            this.relToHiveRR.get(topConstrainingProjArgsRel))) {
          LOG.warn("Duplicates detected when adding columns to RR: see previous message");
        }
        srcRel = genSelectRelNode(originalInputRefs, topConstrainingProjRR, srcRel);
      }

      // 9. Incase this QB corresponds to subquery then modify its RR to point
      // to subquery alias
      // TODO: cleanup this
      if (qb.getParseInfo().getAlias() != null) {
        RowResolver rr = this.relToHiveRR.get(srcRel);
        RowResolver newRR = new RowResolver();
        String alias = qb.getParseInfo().getAlias();
        for (ColumnInfo colInfo : rr.getColumnInfos()) {
          String name = colInfo.getInternalName();
          String[] tmp = rr.reverseLookup(name);
          if ("".equals(tmp[0]) || tmp[1] == null) {
            // ast expression is not a valid column name for table
            tmp[1] = colInfo.getInternalName();
          }
          ColumnInfo newCi = new ColumnInfo(colInfo);
          newCi.setTabAlias(alias);
          newRR.put(alias, tmp[1], newCi);
        }
        relToHiveRR.put(srcRel, newRR);
        relToHiveColNameCalcitePosMap.put(srcRel, buildHiveToCalciteColumnMap(newRR, srcRel));
      }

      if (LOG.isDebugEnabled()) {
        LOG.debug("Created Plan for Query Block " + qb.getId());
      }

      setQB(qb);
      return srcRel;
    }

    private RelNode genGBHavingLogicalPlan(QB qb, RelNode srcRel, Map<String, RelNode> aliasToRel)
        throws SemanticException {
      RelNode gbFilter = null;
      QBParseInfo qbp = getQBParseInfo(qb);
      ASTNode havingClause = qbp.getHavingForClause(qbp.getClauseNames().iterator().next());

      if (havingClause != null) {
        if (!(srcRel instanceof HiveAggregate)) {
          // ill-formed query like select * from t1 having c1 > 0;
          throw new CalciteSemanticException("Having clause without any group-by.",
              UnsupportedFeature.Having_clause_without_any_groupby);
        }
        validateNoHavingReferenceToAlias(qb, (ASTNode) havingClause.getChild(0));
        gbFilter = genFilterRelNode(qb, (ASTNode) havingClause.getChild(0), srcRel, aliasToRel,
            null, null, true);
      }

      return gbFilter;
    }

    /*
     * Bail if having clause uses Select Expression aliases for Aggregation
     * expressions. We could do what Hive does. But this is non standard
     * behavior. Making sure this doesn't cause issues when translating through
     * Calcite is not worth it.
     */
    private void validateNoHavingReferenceToAlias(QB qb, ASTNode havingExpr)
        throws CalciteSemanticException {

      QBParseInfo qbPI = qb.getParseInfo();
      Map<ASTNode, String> exprToAlias = qbPI.getAllExprToColumnAlias();
      /*
       * a mouthful, but safe: - a QB is guaranteed to have atleast 1
       * destination - we don't support multi insert, so picking the first dest.
       */
      Set<String> aggExprs = qbPI.getDestToAggregationExprs().values().iterator().next().keySet();

      for (Map.Entry<ASTNode, String> selExpr : exprToAlias.entrySet()) {
        ASTNode selAST = selExpr.getKey();
        if (!aggExprs.contains(selAST.toStringTree().toLowerCase())) {
          continue;
        }
        final String aliasToCheck = selExpr.getValue();
        final Set<Object> aliasReferences = new HashSet<Object>();
        TreeVisitorAction action = new TreeVisitorAction() {

          @Override
          public Object pre(Object t) {
            if (ParseDriver.adaptor.getType(t) == HiveParser.TOK_TABLE_OR_COL) {
              Object c = ParseDriver.adaptor.getChild(t, 0);
              if (c != null && ParseDriver.adaptor.getType(c) == HiveParser.Identifier
                  && ParseDriver.adaptor.getText(c).equals(aliasToCheck)) {
                aliasReferences.add(t);
              }
            }
            return t;
          }

          @Override
          public Object post(Object t) {
            return t;
          }
        };
        new TreeVisitor(ParseDriver.adaptor).visit(havingExpr, action);

        if (aliasReferences.size() > 0) {
          String havingClause = ctx.getTokenRewriteStream().toString(
              havingExpr.getTokenStartIndex(), havingExpr.getTokenStopIndex());
          String msg = String.format("Encountered Select alias '%s' in having clause '%s'"
              + " This non standard behavior is not supported with cbo on."
              + " Turn off cbo for these queries.", aliasToCheck, havingClause);
          LOG.debug(msg);
          throw new CalciteSemanticException(msg, UnsupportedFeature.Select_alias_in_having_clause);
        }
      }

    }

    private ImmutableMap<String, Integer> buildHiveToCalciteColumnMap(RowResolver rr, RelNode rNode) {
      ImmutableMap.Builder<String, Integer> b = new ImmutableMap.Builder<String, Integer>();
      for (ColumnInfo ci : rr.getRowSchema().getSignature()) {
        b.put(ci.getInternalName(), rr.getPosition(ci.getInternalName()));
      }
      return b.build();
    }

    private ImmutableMap<String, Integer> buildHiveColNameToInputPosMap(
        List<ExprNodeDesc> col_list, RowResolver inputRR) {
      // Build a map of Hive column Names (ExprNodeColumnDesc Name)
      // to the positions of those projections in the input
      Map<Integer, ExprNodeDesc> hashCodeTocolumnDescMap = new HashMap<Integer, ExprNodeDesc>();
      ExprNodeDescUtils.getExprNodeColumnDesc(col_list, hashCodeTocolumnDescMap);
      ImmutableMap.Builder<String, Integer> hiveColNameToInputPosMapBuilder = new ImmutableMap.Builder<String, Integer>();
      String exprNodecolName;
      for (ExprNodeDesc exprDesc : hashCodeTocolumnDescMap.values()) {
        exprNodecolName = ((ExprNodeColumnDesc) exprDesc).getColumn();
        hiveColNameToInputPosMapBuilder.put(exprNodecolName, inputRR.getPosition(exprNodecolName));
      }

      return hiveColNameToInputPosMapBuilder.build();
    }

    private QBParseInfo getQBParseInfo(QB qb) throws CalciteSemanticException {
      QBParseInfo qbp = qb.getParseInfo();
      if (qbp.getClauseNames().size() > 1) {
        String msg = String.format("Multi Insert is currently not supported in CBO,"
            + " turn off cbo to use Multi Insert.");
        LOG.debug(msg);
        throw new CalciteSemanticException(msg, UnsupportedFeature.Multi_insert);
      }
      return qbp;
    }

    private List<String> getTabAliases(RowResolver inputRR) {
      List<String> tabAliases = new ArrayList<String>(); // TODO: this should be
                                                         // unique
      for (ColumnInfo ci : inputRR.getColumnInfos()) {
        tabAliases.add(ci.getTabAlias());
      }

      return tabAliases;
    }
  }

  private enum TableType {
    DRUID,
    NATIVE
  }

}<|MERGE_RESOLUTION|>--- conflicted
+++ resolved
@@ -3395,21 +3395,14 @@
     }
 
     private RelNode genLogicalPlan(QBExpr qbexpr) throws SemanticException {
-<<<<<<< HEAD
-      if (qbexpr.getOpcode() == QBExpr.Opcode.NULLOP) {
-        return genLogicalPlan(qbexpr.getQB(), false, null, null);
-      }
-      if (qbexpr.getOpcode() == QBExpr.Opcode.UNION) {
-=======
       switch (qbexpr.getOpcode()) {
       case NULLOP:
-        return genLogicalPlan(qbexpr.getQB(), false);
+        return genLogicalPlan(qbexpr.getQB(), false, null, null);
       case UNION:
       case INTERSECT:
       case INTERSECTALL:
       case EXCEPT:
       case EXCEPTALL:
->>>>>>> 1e9fa0a0
         RelNode qbexpr1Ops = genLogicalPlan(qbexpr.getQBExpr1());
         RelNode qbexpr2Ops = genLogicalPlan(qbexpr.getQBExpr2());
         return genSetOpLogicalPlan(qbexpr.getOpcode(), qbexpr.getAlias(), qbexpr.getQBExpr1()
