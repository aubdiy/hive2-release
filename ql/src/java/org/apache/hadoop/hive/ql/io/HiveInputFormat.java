/**
 * Licensed to the Apache Software Foundation (ASF) under one
 * or more contributor license agreements.  See the NOTICE file
 * distributed with this work for additional information
 * regarding copyright ownership.  The ASF licenses this file
 * to you under the Apache License, Version 2.0 (the
 * "License"); you may not use this file except in compliance
 * with the License.  You may obtain a copy of the License at
 *
 *     http://www.apache.org/licenses/LICENSE-2.0
 *
 * Unless required by applicable law or agreed to in writing, software
 * distributed under the License is distributed on an "AS IS" BASIS,
 * WITHOUT WARRANTIES OR CONDITIONS OF ANY KIND, either express or implied.
 * See the License for the specific language governing permissions and
 * limitations under the License.
 */

package org.apache.hadoop.hive.ql.io;

import java.io.DataInput;
import java.io.DataOutput;
import java.io.IOException;
import java.util.ArrayList;
import java.util.HashMap;
import java.util.Iterator;
import java.util.List;
import java.util.Map;
import java.util.Map.Entry;

import org.apache.commons.logging.Log;
import org.apache.commons.logging.LogFactory;
import org.apache.hadoop.conf.Configurable;
import org.apache.hadoop.conf.Configuration;
import org.apache.hadoop.fs.Path;
import org.apache.hadoop.hive.io.HiveIOExceptionHandlerUtil;
import org.apache.hadoop.hive.ql.plan.TableDesc;
import org.apache.hadoop.hive.ql.exec.Operator;
import org.apache.hadoop.hive.ql.exec.TableScanOperator;
import org.apache.hadoop.hive.ql.exec.Utilities;
import org.apache.hadoop.hive.ql.log.PerfLogger;
import org.apache.hadoop.hive.ql.plan.ExprNodeGenericFuncDesc;
import org.apache.hadoop.hive.ql.plan.MapWork;
import org.apache.hadoop.hive.ql.plan.OperatorDesc;
import org.apache.hadoop.hive.ql.plan.PartitionDesc;
import org.apache.hadoop.hive.ql.plan.TableDesc;
import org.apache.hadoop.hive.ql.plan.TableScanDesc;
import org.apache.hadoop.hive.serde.serdeConstants;
import org.apache.hadoop.hive.serde2.ColumnProjectionUtils;
import org.apache.hadoop.hive.shims.ShimLoader;
import org.apache.hadoop.io.Writable;
import org.apache.hadoop.io.WritableComparable;
import org.apache.hadoop.mapred.FileInputFormat;
import org.apache.hadoop.mapred.FileSplit;
import org.apache.hadoop.mapred.InputFormat;
import org.apache.hadoop.mapred.InputSplit;
import org.apache.hadoop.mapred.JobConf;
import org.apache.hadoop.mapred.JobConfigurable;
import org.apache.hadoop.mapred.RecordReader;
import org.apache.hadoop.mapred.Reporter;
import org.apache.hadoop.util.ReflectionUtils;

/**
 * HiveInputFormat is a parameterized InputFormat which looks at the path name
 * and determine the correct InputFormat for that path name from
 * mapredPlan.pathToPartitionInfo(). It can be used to read files with different
 * input format in the same map-reduce job.
 */
public class HiveInputFormat<K extends WritableComparable, V extends Writable>
    implements InputFormat<K, V>, JobConfigurable {

  public static final String CLASS_NAME = HiveInputFormat.class.getName();
  public static final Log LOG = LogFactory.getLog(CLASS_NAME);

  /**
   * HiveInputSplit encapsulates an InputSplit with its corresponding
   * inputFormatClass. The reason that it derives from FileSplit is to make sure
   * "map.input.file" in MapTask.
   */
  public static class HiveInputSplit extends FileSplit implements InputSplit,
      Configurable {

    InputSplit inputSplit;
    String inputFormatClassName;

    public HiveInputSplit() {
      // This is the only public constructor of FileSplit
      super((Path) null, 0, 0, (String[]) null);
    }

    public HiveInputSplit(InputSplit inputSplit, String inputFormatClassName) {
      // This is the only public constructor of FileSplit
      super((Path) null, 0, 0, (String[]) null);
      this.inputSplit = inputSplit;
      this.inputFormatClassName = inputFormatClassName;
    }

    public InputSplit getInputSplit() {
      return inputSplit;
    }

    public String inputFormatClassName() {
      return inputFormatClassName;
    }

    @Override
    public Path getPath() {
      if (inputSplit instanceof FileSplit) {
        return ((FileSplit) inputSplit).getPath();
      }
      return new Path("");
    }

    /** The position of the first byte in the file to process. */
    @Override
    public long getStart() {
      if (inputSplit instanceof FileSplit) {
        return ((FileSplit) inputSplit).getStart();
      }
      return 0;
    }

    @Override
    public String toString() {
      return inputFormatClassName + ":" + inputSplit.toString();
    }

    @Override
    public long getLength() {
      long r = 0;
      try {
        r = inputSplit.getLength();
      } catch (Exception e) {
        throw new RuntimeException(e);
      }
      return r;
    }

    @Override
    public String[] getLocations() throws IOException {
      return inputSplit.getLocations();
    }

    @Override
    public void readFields(DataInput in) throws IOException {
      String inputSplitClassName = in.readUTF();
      try {
        inputSplit = (InputSplit) ReflectionUtils.newInstance(conf
            .getClassByName(inputSplitClassName), conf);
      } catch (Exception e) {
        throw new IOException(
            "Cannot create an instance of InputSplit class = "
            + inputSplitClassName + ":" + e.getMessage(), e);
      }
      inputSplit.readFields(in);
      inputFormatClassName = in.readUTF();
    }

    @Override
    public void write(DataOutput out) throws IOException {
      out.writeUTF(inputSplit.getClass().getName());
      inputSplit.write(out);
      out.writeUTF(inputFormatClassName);
    }

    Configuration conf;

    @Override
    public Configuration getConf() {
      return conf;
    }

    @Override
    public void setConf(Configuration conf) {
      this.conf = conf;
    }
  }

  JobConf job;

  public void configure(JobConf job) {
    this.job = job;
  }

  /**
   * A cache of InputFormat instances.
   */
  protected static Map<Class, InputFormat<WritableComparable, Writable>> inputFormats;

  public static InputFormat<WritableComparable, Writable> getInputFormatFromCache(
    Class inputFormatClass, JobConf job) throws IOException {

    if (inputFormats == null) {
      inputFormats = new HashMap<Class, InputFormat<WritableComparable, Writable>>();
    }
    if (!inputFormats.containsKey(inputFormatClass)) {
      try {
        InputFormat<WritableComparable, Writable> newInstance = (InputFormat<WritableComparable, Writable>) ReflectionUtils
            .newInstance(inputFormatClass, job);
        inputFormats.put(inputFormatClass, newInstance);
      } catch (Exception e) {
        throw new IOException("Cannot create an instance of InputFormat class "
            + inputFormatClass.getName() + " as specified in mapredWork!", e);
      }
    }
    return inputFormats.get(inputFormatClass);
  }

  public RecordReader getRecordReader(InputSplit split, JobConf job,
      Reporter reporter) throws IOException {

    HiveInputSplit hsplit = (HiveInputSplit) split;

    InputSplit inputSplit = hsplit.getInputSplit();
    String inputFormatClassName = null;
    Class inputFormatClass = null;
    try {
      inputFormatClassName = hsplit.inputFormatClassName();
      inputFormatClass = job.getClassByName(inputFormatClassName);
    } catch (Exception e) {
      throw new IOException("cannot find class " + inputFormatClassName, e);
    }

    if (this.mrwork == null) {
      init(job);
    }

    boolean nonNative = false;
    PartitionDesc part = pathToPartitionInfo.get(hsplit.getPath().toString());
    if ((part != null) && (part.getTableDesc() != null)) {
      Utilities.copyTableJobPropertiesToConf(part.getTableDesc(), job);
      nonNative = part.getTableDesc().isNonNative();
    }

    pushProjectionsAndFilters(job, inputFormatClass, hsplit.getPath()
      .toString(), hsplit.getPath().toUri().getPath(), nonNative);

    InputFormat inputFormat = getInputFormatFromCache(inputFormatClass, job);
    RecordReader innerReader = null;
    try {
      innerReader = inputFormat.getRecordReader(inputSplit, job, reporter);
    } catch (Exception e) {
      innerReader = HiveIOExceptionHandlerUtil
          .handleRecordReaderCreationException(e, job);
    }
    HiveRecordReader<K,V> rr = new HiveRecordReader(innerReader, job);
    rr.initIOContext(hsplit, job, inputFormatClass, innerReader);
    return rr;
  }

  protected Map<String, PartitionDesc> pathToPartitionInfo;
  MapWork mrwork = null;

  protected void init(JobConf job) {
    mrwork = Utilities.getMapWork(job);
    pathToPartitionInfo = mrwork.getPathToPartitionInfo();
  }

  private void addSplitsForGroup(List<Path> dirs, TableScanOperator tableScan, JobConf conf,
      InputFormat inputFormat, Class<? extends InputFormat> inputFormatClass, int splits,
      TableDesc table, List<InputSplit> result) throws IOException {

    Utilities.copyTableJobPropertiesToConf(table, conf);

    if (tableScan != null) {
      pushFilters(conf, tableScan);
    }

    FileInputFormat.setInputPaths(conf, dirs.toArray(new Path[dirs.size()]));
    conf.setInputFormat(inputFormat.getClass());
    InputSplit[] iss = inputFormat.getSplits(conf, splits);
    for (InputSplit is : iss) {
      result.add(new HiveInputSplit(is, inputFormatClass.getName()));
    }
  }

  public InputSplit[] getSplits(JobConf job, int numSplits) throws IOException {
    PerfLogger perfLogger = PerfLogger.getPerfLogger();
    perfLogger.PerfLogBegin(CLASS_NAME, PerfLogger.GET_SPLITS);
    init(job);

    Path[] dirs = FileInputFormat.getInputPaths(job);
    if (dirs.length == 0) {
      throw new IOException("No input paths specified in job");
    }
    JobConf newjob = new JobConf(job);
    List<InputSplit> result = new ArrayList<InputSplit>();

    List<Path> currentDirs = new ArrayList<Path>();
    Class<? extends InputFormat> currentInputFormatClass = null;
    TableDesc currentTable = null;
    TableScanOperator currentTableScan = null;

    // for each dir, get the InputFormat, and do getSplits.
    for (Path dir : dirs) {
      PartitionDesc part = getPartitionDescFromPath(pathToPartitionInfo, dir);
      Class<? extends InputFormat> inputFormatClass = part.getInputFileFormatClass();
      TableDesc table = part.getTableDesc();
      TableScanOperator tableScan = null;

      List<String> aliases =
          mrwork.getPathToAliases().get(dir.toUri().toString());

      // Make filter pushdown information available to getSplits.
      if ((aliases != null) && (aliases.size() == 1)) {
        Operator op = mrwork.getAliasToWork().get(aliases.get(0));
        if ((op != null) && (op instanceof TableScanOperator)) {
          tableScan = (TableScanOperator) op;
          // push down projections.
          ColumnProjectionUtils.appendReadColumns(
              newjob, tableScan.getNeededColumnIDs(), tableScan.getNeededColumns());
          // push down filters
          pushFilters(newjob, tableScan);
        }
      }

<<<<<<< HEAD
      if (!currentDirs.isEmpty() &&
          inputFormatClass.equals(currentInputFormatClass) &&
          table.equals(currentTable) &&
          tableScan == currentTableScan) {
        currentDirs.add(dir);
        continue;
      }

      if (!currentDirs.isEmpty()) {
        LOG.info("Generating splits");
        addSplitsForGroup(currentDirs, currentTableScan, newjob,
            getInputFormatFromCache(currentInputFormatClass, job),
            currentInputFormatClass, currentDirs.size()*(numSplits / dirs.length),
            currentTable, result);
=======
      FileInputFormat.setInputPaths(newjob, dir);
      newjob.setInputFormat(inputFormat.getClass());
      TableDesc tableDesc = part.getTableDesc();
      int headerCount = 0;
      int footerCount = 0;
      if (tableDesc != null) {
        headerCount = Utilities.getHeaderCount(tableDesc);
        footerCount = Utilities.getFooterCount(tableDesc, newjob);
        if (headerCount != 0 || footerCount != 0) {

          // Input file has header or footer, cannot be splitted.
          newjob.setLong("mapred.min.split.size", Long.MAX_VALUE);
        }
      }
      InputSplit[] iss = inputFormat.getSplits(newjob, numSplits / dirs.length);
      for (InputSplit is : iss) {
        result.add(new HiveInputSplit(is, inputFormatClass.getName()));
>>>>>>> 5c40bcb3
      }

      currentDirs.clear();
      currentDirs.add(dir);
      currentTableScan = tableScan;
      currentTable = table;
      currentInputFormatClass = inputFormatClass;
    }

    LOG.info("Generating splits");
    addSplitsForGroup(currentDirs, currentTableScan, newjob,
        getInputFormatFromCache(currentInputFormatClass, job),
        currentInputFormatClass, currentDirs.size()*(numSplits / dirs.length),
        currentTable, result);

    LOG.info("number of splits " + result.size());
    perfLogger.PerfLogEnd(CLASS_NAME, PerfLogger.GET_SPLITS);
    return result.toArray(new HiveInputSplit[result.size()]);
  }

  protected static PartitionDesc getPartitionDescFromPath(
      Map<String, PartitionDesc> pathToPartitionInfo, Path dir)
      throws IOException {
    PartitionDesc partDesc = pathToPartitionInfo.get(dir.toString());
    if (partDesc == null) {
      partDesc = pathToPartitionInfo.get(dir.toUri().getPath());
    }
    if (partDesc == null) {
      throw new IOException("cannot find dir = " + dir.toString()
          + " in partToPartitionInfo!");
    }

    return partDesc;
  }

  public static void pushFilters(JobConf jobConf, TableScanOperator tableScan) {

    TableScanDesc scanDesc = tableScan.getConf();
    if (scanDesc == null) {
      return;
    }

    // construct column name list and types for reference by filter push down
    Utilities.setColumnNameList(jobConf, tableScan);
    Utilities.setColumnTypeList(jobConf, tableScan);
    // push down filters
    ExprNodeGenericFuncDesc filterExpr = (ExprNodeGenericFuncDesc)scanDesc.getFilterExpr();
    if (filterExpr == null) {
      return;
    }

    String filterText = filterExpr.getExprString();
    String filterExprSerialized = Utilities.serializeExpression(filterExpr);
    if (LOG.isDebugEnabled()) {
      LOG.debug("Filter text = " + filterText);
      LOG.debug("Filter expression = " + filterExprSerialized);
    }
    jobConf.set(
      TableScanDesc.FILTER_TEXT_CONF_STR,
      filterText);
    jobConf.set(
      TableScanDesc.FILTER_EXPR_CONF_STR,
      filterExprSerialized);
  }

  protected void pushProjectionsAndFilters(JobConf jobConf, Class inputFormatClass,
      String splitPath, String splitPathWithNoSchema) {
    pushProjectionsAndFilters(jobConf, inputFormatClass, splitPath,
      splitPathWithNoSchema, false);
  }

  protected void pushProjectionsAndFilters(JobConf jobConf, Class inputFormatClass,
      String splitPath, String splitPathWithNoSchema, boolean nonNative) {
    if (this.mrwork == null) {
      init(job);
    }

    if(this.mrwork.getPathToAliases() == null) {
      return;
    }

    ArrayList<String> aliases = new ArrayList<String>();
    Iterator<Entry<String, ArrayList<String>>> iterator = this.mrwork
        .getPathToAliases().entrySet().iterator();

    while (iterator.hasNext()) {
      Entry<String, ArrayList<String>> entry = iterator.next();
      String key = entry.getKey();
      boolean match;
      if (nonNative) {
        // For non-native tables, we need to do an exact match to avoid
        // HIVE-1903.  (The table location contains no files, and the string
        // representation of its path does not have a trailing slash.)
        match =
          splitPath.equals(key) || splitPathWithNoSchema.equals(key);
      } else {
        // But for native tables, we need to do a prefix match for
        // subdirectories.  (Unlike non-native tables, prefix mixups don't seem
        // to be a potential problem here since we are always dealing with the
        // path to something deeper than the table location.)
        match =
          splitPath.startsWith(key) || splitPathWithNoSchema.startsWith(key);
      }
      if (match) {
        ArrayList<String> list = entry.getValue();
        for (String val : list) {
          aliases.add(val);
        }
      }
    }

    for (String alias : aliases) {
      Operator<? extends OperatorDesc> op = this.mrwork.getAliasToWork().get(
        alias);
      if (op instanceof TableScanOperator) {
        TableScanOperator ts = (TableScanOperator) op;
        // push down projections.
        ColumnProjectionUtils.appendReadColumns(
            jobConf, ts.getNeededColumnIDs(), ts.getNeededColumns());
        // push down filters
        pushFilters(jobConf, ts);
      }
    }
  }
}<|MERGE_RESOLUTION|>--- conflicted
+++ resolved
@@ -268,6 +268,19 @@
 
     FileInputFormat.setInputPaths(conf, dirs.toArray(new Path[dirs.size()]));
     conf.setInputFormat(inputFormat.getClass());
+
+    int headerCount = 0;
+    int footerCount = 0;
+    if (table != null) {
+      headerCount = Utilities.getHeaderCount(table);
+      footerCount = Utilities.getFooterCount(table, conf);
+      if (headerCount != 0 || footerCount != 0) {
+        
+        // Input file has header or footer, cannot be splitted.
+        conf.setLong("mapred.min.split.size", Long.MAX_VALUE);
+      }
+    }
+
     InputSplit[] iss = inputFormat.getSplits(conf, splits);
     for (InputSplit is : iss) {
       result.add(new HiveInputSplit(is, inputFormatClass.getName()));
@@ -314,7 +327,6 @@
         }
       }
 
-<<<<<<< HEAD
       if (!currentDirs.isEmpty() &&
           inputFormatClass.equals(currentInputFormatClass) &&
           table.equals(currentTable) &&
@@ -329,25 +341,6 @@
             getInputFormatFromCache(currentInputFormatClass, job),
             currentInputFormatClass, currentDirs.size()*(numSplits / dirs.length),
             currentTable, result);
-=======
-      FileInputFormat.setInputPaths(newjob, dir);
-      newjob.setInputFormat(inputFormat.getClass());
-      TableDesc tableDesc = part.getTableDesc();
-      int headerCount = 0;
-      int footerCount = 0;
-      if (tableDesc != null) {
-        headerCount = Utilities.getHeaderCount(tableDesc);
-        footerCount = Utilities.getFooterCount(tableDesc, newjob);
-        if (headerCount != 0 || footerCount != 0) {
-
-          // Input file has header or footer, cannot be splitted.
-          newjob.setLong("mapred.min.split.size", Long.MAX_VALUE);
-        }
-      }
-      InputSplit[] iss = inputFormat.getSplits(newjob, numSplits / dirs.length);
-      for (InputSplit is : iss) {
-        result.add(new HiveInputSplit(is, inputFormatClass.getName()));
->>>>>>> 5c40bcb3
       }
 
       currentDirs.clear();
